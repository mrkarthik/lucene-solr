/*
 * Licensed to the Apache Software Foundation (ASF) under one or more
 * contributor license agreements.  See the NOTICE file distributed with
 * this work for additional information regarding copyright ownership.
 * The ASF licenses this file to You under the Apache License, Version 2.0
 * (the "License"); you may not use this file except in compliance with
 * the License.  You may obtain a copy of the License at
 *
 *     http://www.apache.org/licenses/LICENSE-2.0
 *
 * Unless required by applicable law or agreed to in writing, software
 * distributed under the License is distributed on an "AS IS" BASIS,
 * WITHOUT WARRANTIES OR CONDITIONS OF ANY KIND, either express or implied.
 * See the License for the specific language governing permissions and
 * limitations under the License.
 */
package org.apache.solr.security;

import java.io.ByteArrayInputStream;
import java.io.ByteArrayOutputStream;
import java.io.IOException;
import java.io.PrintStream;
import java.lang.invoke.MethodHandles;
import java.nio.charset.StandardCharsets;
import java.util.ArrayList;
import java.util.Collections;
import java.util.List;
import java.util.Map;
import java.util.Objects;
import java.util.Random;
import java.util.function.Predicate;

import org.apache.http.HttpResponse;
import org.apache.http.client.HttpClient;
import org.apache.http.client.methods.HttpGet;
import org.apache.http.client.methods.HttpPost;
import org.apache.http.entity.ByteArrayEntity;
import org.apache.http.message.AbstractHttpMessage;
import org.apache.http.message.BasicHeader;
import org.apache.http.util.EntityUtils;
import org.apache.solr.client.solrj.SolrRequest;
import org.apache.solr.client.solrj.embedded.JettySolrRunner;
import org.apache.solr.client.solrj.impl.CloudSolrClient;
import org.apache.solr.client.solrj.impl.HttpClientUtil;
import org.apache.solr.client.solrj.impl.HttpSolrClient;
import org.apache.solr.client.solrj.request.CollectionAdminRequest;
import org.apache.solr.client.solrj.request.GenericSolrRequest;
import org.apache.solr.client.solrj.request.UpdateRequest;
import org.apache.solr.cloud.MiniSolrCloudCluster;
import org.apache.solr.cloud.TestMiniSolrCloudClusterBase;
import org.apache.solr.common.SolrInputDocument;
import org.apache.solr.common.cloud.DocCollection;
import org.apache.solr.common.cloud.Replica;
import org.apache.solr.common.cloud.Slice;
import org.apache.solr.common.cloud.SolrZkClient;
import org.apache.solr.common.cloud.ZkStateReader;
import org.apache.solr.common.params.ModifiableSolrParams;
import org.apache.solr.common.util.Base64;
import org.apache.solr.common.util.ContentStreamBase;
import org.apache.solr.common.util.NamedList;
import org.apache.solr.common.util.StrUtils;
import org.apache.solr.common.util.Utils;
import org.apache.solr.util.SolrCLI;
import org.slf4j.Logger;
import org.slf4j.LoggerFactory;

import static java.nio.charset.StandardCharsets.UTF_8;
import static java.util.Collections.singletonMap;
import static org.apache.solr.SolrTestCaseJ4.getHttpSolrClient;
import static org.apache.solr.common.cloud.ZkStateReader.BASE_URL_PROP;

public class BasicAuthIntegrationTest extends TestMiniSolrCloudClusterBase {

  private static final Logger log = LoggerFactory.getLogger(MethodHandles.lookup().lookupClass());

  @Override
  protected void doExtraTests(MiniSolrCloudCluster miniCluster, SolrZkClient zkClient, ZkStateReader zkStateReader,
                              CloudSolrClient cloudSolrClient, String defaultCollName) throws Exception {


    String authcPrefix = "/admin/authentication";
    String authzPrefix = "/admin/authorization";
    if(random().nextBoolean()){
      authcPrefix = "/v2/cluster/security/authentication";
      authzPrefix = "/v2/cluster/security/authorization";
    }

    String old = cloudSolrClient.getDefaultCollection();
    cloudSolrClient.setDefaultCollection(null);

    NamedList<Object> rsp;
    HttpClient cl = null;
    try {
<<<<<<< HEAD
      rsp = cloudSolrClient.request(genericReq);
      fail("Should have failed with a 401,  got :" + rsp);
    } catch (HttpSolrClient.RemoteSolrException e) {
    }
    command = "{\n" +
        "'set-user': {'harry':'HarryIsUberCool'}\n" +
        "}";

    HttpPost httpPost = new HttpPost(baseUrl + authcPrefix);
    setBasicAuthHeader(httpPost, "solr", "SolrRocks");
    httpPost.setEntity(new ByteArrayEntity(command.getBytes(UTF_8)));
    httpPost.addHeader("Content-Type", "application/json; charset=UTF-8");
    verifySecurityStatus(cl, baseUrl + authcPrefix, "authentication.enabled", "true", 20);
    HttpResponse r = cl.execute(httpPost);
    int statusCode = r.getStatusLine().getStatusCode();
    Utils.consumeFully(r.getEntity());
    assertEquals("proper_cred sent, but access denied", 200, statusCode);
    baseUrl = getRandomReplica(zkStateReader.getClusterState().getCollection(defaultCollName), random()).getStr(BASE_URL_PROP);

    verifySecurityStatus(cl, baseUrl + authcPrefix, "authentication/credentials/harry", NOT_NULL_PREDICATE, 20);
    command = "{\n" +
        "'set-user-role': {'harry':'admin'}\n" +
        "}";

    executeCommand(baseUrl + authzPrefix, cl,command, "solr", "SolrRocks");

    baseUrl = getRandomReplica(zkStateReader.getClusterState().getCollection(defaultCollName), random()).getStr(BASE_URL_PROP);
    verifySecurityStatus(cl, baseUrl + authzPrefix, "authorization/user-role/harry", NOT_NULL_PREDICATE, 20);

    executeCommand(baseUrl + authzPrefix, cl, Utils.toJSONString(singletonMap("set-permission", Utils.makeMap
        ("collection", "x",
            "path", "/update/*",
            "role", "dev"))), "harry", "HarryIsUberCool" );

    verifySecurityStatus(cl, baseUrl + authzPrefix, "authorization/permissions[1]/collection", "x", 20);
=======
      cl = HttpClientUtil.createClient(null);
      String baseUrl = getRandomReplica(zkStateReader.getClusterState().getCollection(defaultCollName), random()).getStr(BASE_URL_PROP);
      verifySecurityStatus(cl, baseUrl + authcPrefix, "/errorMessages", null, 20);
      zkClient.setData("/security.json", STD_CONF.replaceAll("'", "\"").getBytes(UTF_8), true);
      verifySecurityStatus(cl, baseUrl + authcPrefix, "authentication/class", "solr.BasicAuthPlugin", 20);

      boolean found = false;
      for (JettySolrRunner jettySolrRunner : miniCluster.getJettySolrRunners()) {
        if(baseUrl.contains(String.valueOf(jettySolrRunner.getLocalPort()))){
          found = true;
          jettySolrRunner.stop();
          jettySolrRunner.start();
          verifySecurityStatus(cl, baseUrl + authcPrefix, "authentication/class", "solr.BasicAuthPlugin", 20);
          break;
        }
      }
>>>>>>> d4cb52fb

      assertTrue("No server found to restart , looking for : "+baseUrl , found);

      String command = "{\n" +
          "'set-user': {'harry':'HarryIsCool'}\n" +
          "}";

      GenericSolrRequest genericReq = new GenericSolrRequest(SolrRequest.METHOD.POST, authcPrefix, new ModifiableSolrParams());
      genericReq.setContentStreams(Collections.singletonList(new ContentStreamBase.ByteArrayStream(command.getBytes(UTF_8), "")));
      try {
        cloudSolrClient.request(genericReq);
        fail("Should have failed with a 401");
      } catch (HttpSolrClient.RemoteSolrException e) {
      }
      command = "{\n" +
          "'set-user': {'harry':'HarryIsUberCool'}\n" +
          "}";

      HttpPost httpPost = new HttpPost(baseUrl + authcPrefix);
      setBasicAuthHeader(httpPost, "solr", "SolrRocks");
      httpPost.setEntity(new ByteArrayEntity(command.getBytes(UTF_8)));
      httpPost.addHeader("Content-Type", "application/json; charset=UTF-8");
      verifySecurityStatus(cl, baseUrl + authcPrefix, "authentication.enabled", "true", 20);
      HttpResponse r = cl.execute(httpPost);
      int statusCode = r.getStatusLine().getStatusCode();
      Utils.consumeFully(r.getEntity());
      assertEquals("proper_cred sent, but access denied", 200, statusCode);
      baseUrl = getRandomReplica(zkStateReader.getClusterState().getCollection(defaultCollName), random()).getStr(BASE_URL_PROP);

      verifySecurityStatus(cl, baseUrl + authcPrefix, "authentication/credentials/harry", NOT_NULL_PREDICATE, 20);
      command = "{\n" +
          "'set-user-role': {'harry':'admin'}\n" +
          "}";

      executeCommand(baseUrl + authzPrefix, cl,command, "solr", "SolrRocks");

      baseUrl = getRandomReplica(zkStateReader.getClusterState().getCollection(defaultCollName), random()).getStr(BASE_URL_PROP);
      verifySecurityStatus(cl, baseUrl + authzPrefix, "authorization/user-role/harry", NOT_NULL_PREDICATE, 20);

      executeCommand(baseUrl + authzPrefix, cl, Utils.toJSONString(singletonMap("set-permission", Utils.makeMap
          ("collection", "x",
              "path", "/update/*",
              "role", "dev"))), "harry", "HarryIsUberCool" );

      verifySecurityStatus(cl, baseUrl + authzPrefix, "authorization/permissions[1]/collection", "x", 20);

      executeCommand(baseUrl + authzPrefix, cl,Utils.toJSONString(singletonMap("set-permission", Utils.makeMap
          ("name", "collection-admin-edit", "role", "admin"))), "harry", "HarryIsUberCool"  );
      verifySecurityStatus(cl, baseUrl + authzPrefix, "authorization/permissions[2]/name", "collection-admin-edit", 20);

      CollectionAdminRequest.Reload reload = CollectionAdminRequest.reloadCollection(defaultCollName);

      try (HttpSolrClient solrClient = getHttpSolrClient(baseUrl)) {
        try {
          rsp = solrClient.request(reload);
          fail("must have failed");
        } catch (HttpSolrClient.RemoteSolrException e) {

        }
        reload.setMethod(SolrRequest.METHOD.POST);
        try {
          rsp = solrClient.request(reload);
          fail("must have failed");
        } catch (HttpSolrClient.RemoteSolrException e) {

        }
      }
      cloudSolrClient.request(CollectionAdminRequest.reloadCollection(defaultCollName)
          .setBasicAuthCredentials("harry", "HarryIsUberCool"));

      try {
        cloudSolrClient.request(CollectionAdminRequest.reloadCollection(defaultCollName)
            .setBasicAuthCredentials("harry", "Cool12345"));
        fail("This should not succeed");
      } catch (HttpSolrClient.RemoteSolrException e) {

      }

      cloudSolrClient.setDefaultCollection(old);
      executeCommand(baseUrl + authzPrefix, cl,"{set-permission : { name : update , role : admin}}", "harry", "HarryIsUberCool");

      SolrInputDocument doc = new SolrInputDocument();
      doc.setField("id","4");
      UpdateRequest update = new UpdateRequest();
      update.setBasicAuthCredentials("harry","HarryIsUberCool");
      update.add(doc);
      update.setCommitWithin(100);
      cloudSolrClient.request(update);


      executeCommand(baseUrl + authzPrefix, cl, "{set-property : { blockUnknown: true}}", "harry", "HarryIsUberCool");
      String[] toolArgs = new String[]{
          "status", "-solr", baseUrl};
      ByteArrayOutputStream baos = new ByteArrayOutputStream();
      PrintStream stdoutSim = new PrintStream(baos, true, StandardCharsets.UTF_8.name());
      SolrCLI.StatusTool tool = new SolrCLI.StatusTool(stdoutSim);
      try {
        System.setProperty("basicauth", "harry:HarryIsUberCool");
        tool.runTool(SolrCLI.processCommandLineArgs(SolrCLI.joinCommonAndToolOptions(tool.getOptions()), toolArgs));
        Map obj = (Map) Utils.fromJSON(new ByteArrayInputStream(baos.toByteArray()));
        assertTrue(obj.containsKey("version"));
        assertTrue(obj.containsKey("startTime"));
        assertTrue(obj.containsKey("uptime"));
        assertTrue(obj.containsKey("memory"));
      } catch (Exception e) {
        log.error("RunExampleTool failed due to: " + e +
            "; stdout from tool prior to failure: " + baos.toString(StandardCharsets.UTF_8.name()));
      }
      executeCommand(baseUrl + authzPrefix, cl, "{set-property : { blockUnknown: false}}", "harry", "HarryIsUberCool");
    } finally {
      if (cl != null) {
        HttpClientUtil.close(cl);
      }
    }
  }

  public static void executeCommand(String url, HttpClient cl, String payload, String user, String pwd) throws IOException {
    HttpPost httpPost;
    HttpResponse r;
    httpPost = new HttpPost(url);
    setBasicAuthHeader(httpPost, user, pwd);
    httpPost.setEntity(new ByteArrayEntity(payload.getBytes(UTF_8)));
    httpPost.addHeader("Content-Type", "application/json; charset=UTF-8");
    r = cl.execute(httpPost);
    assertEquals(200, r.getStatusLine().getStatusCode());
    Utils.consumeFully(r.getEntity());
  }

  public static void verifySecurityStatus(HttpClient cl, String url, String objPath, Object expected, int count) throws Exception {
    boolean success = false;
    String s = null;
    List<String> hierarchy = StrUtils.splitSmart(objPath, '/');
    for (int i = 0; i < count; i++) {
      HttpGet get = new HttpGet(url);
      HttpResponse rsp = cl.execute(get);
      s = EntityUtils.toString(rsp.getEntity());
      Map m = (Map) Utils.fromJSONString(s);
      Utils.consumeFully(rsp.getEntity());
      Object actual = Utils.getObjectByPath(m, true, hierarchy);
      if (expected instanceof Predicate) {
        Predicate predicate = (Predicate) expected;
        if (predicate.test(actual)) {
          success = true;
          break;
        }
      } else if (Objects.equals(actual == null ? null : String.valueOf(actual), expected)) {
        success = true;
        break;
      }
      Thread.sleep(50);
    }
    assertTrue("No match for " + objPath + " = " + expected + ", full response = " + s, success);

  }

  public static void setBasicAuthHeader(AbstractHttpMessage httpMsg, String user, String pwd) {
    String userPass = user + ":" + pwd;
    String encoded = Base64.byteArrayToBase64(userPass.getBytes(UTF_8));
    httpMsg.setHeader(new BasicHeader("Authorization", "Basic " + encoded));
    log.info("Added Basic Auth security Header {}",encoded );
  }

  public static Replica getRandomReplica(DocCollection coll, Random random) {
    ArrayList<Replica> l = new ArrayList<>();

    for (Slice slice : coll.getSlices()) {
      for (Replica replica : slice.getReplicas()) {
        l.add(replica);
      }
    }
    Collections.shuffle(l, random);
    return l.isEmpty() ? null : l.get(0);
  }

  static final Predicate NOT_NULL_PREDICATE = o -> o != null;

  //the password is 'SolrRocks'
  //this could be generated everytime. But , then we will not know if there is any regression
  private static final String STD_CONF = "{\n" +
      "  'authentication':{\n" +
      "    'class':'solr.BasicAuthPlugin',\n" +
      "    'credentials':{'solr':'orwp2Ghgj39lmnrZOTm7Qtre1VqHFDfwAEzr0ApbN3Y= Ju5osoAqOX8iafhWpPP01E5P+sg8tK8tHON7rCYZRRw='}},\n" +
      "  'authorization':{\n" +
      "    'class':'solr.RuleBasedAuthorizationPlugin',\n" +
      "    'user-role':{'solr':'admin'},\n" +
      "    'permissions':[{'name':'security-edit','role':'admin'}]}}";
}<|MERGE_RESOLUTION|>--- conflicted
+++ resolved
@@ -91,43 +91,6 @@
     NamedList<Object> rsp;
     HttpClient cl = null;
     try {
-<<<<<<< HEAD
-      rsp = cloudSolrClient.request(genericReq);
-      fail("Should have failed with a 401,  got :" + rsp);
-    } catch (HttpSolrClient.RemoteSolrException e) {
-    }
-    command = "{\n" +
-        "'set-user': {'harry':'HarryIsUberCool'}\n" +
-        "}";
-
-    HttpPost httpPost = new HttpPost(baseUrl + authcPrefix);
-    setBasicAuthHeader(httpPost, "solr", "SolrRocks");
-    httpPost.setEntity(new ByteArrayEntity(command.getBytes(UTF_8)));
-    httpPost.addHeader("Content-Type", "application/json; charset=UTF-8");
-    verifySecurityStatus(cl, baseUrl + authcPrefix, "authentication.enabled", "true", 20);
-    HttpResponse r = cl.execute(httpPost);
-    int statusCode = r.getStatusLine().getStatusCode();
-    Utils.consumeFully(r.getEntity());
-    assertEquals("proper_cred sent, but access denied", 200, statusCode);
-    baseUrl = getRandomReplica(zkStateReader.getClusterState().getCollection(defaultCollName), random()).getStr(BASE_URL_PROP);
-
-    verifySecurityStatus(cl, baseUrl + authcPrefix, "authentication/credentials/harry", NOT_NULL_PREDICATE, 20);
-    command = "{\n" +
-        "'set-user-role': {'harry':'admin'}\n" +
-        "}";
-
-    executeCommand(baseUrl + authzPrefix, cl,command, "solr", "SolrRocks");
-
-    baseUrl = getRandomReplica(zkStateReader.getClusterState().getCollection(defaultCollName), random()).getStr(BASE_URL_PROP);
-    verifySecurityStatus(cl, baseUrl + authzPrefix, "authorization/user-role/harry", NOT_NULL_PREDICATE, 20);
-
-    executeCommand(baseUrl + authzPrefix, cl, Utils.toJSONString(singletonMap("set-permission", Utils.makeMap
-        ("collection", "x",
-            "path", "/update/*",
-            "role", "dev"))), "harry", "HarryIsUberCool" );
-
-    verifySecurityStatus(cl, baseUrl + authzPrefix, "authorization/permissions[1]/collection", "x", 20);
-=======
       cl = HttpClientUtil.createClient(null);
       String baseUrl = getRandomReplica(zkStateReader.getClusterState().getCollection(defaultCollName), random()).getStr(BASE_URL_PROP);
       verifySecurityStatus(cl, baseUrl + authcPrefix, "/errorMessages", null, 20);
@@ -144,7 +107,6 @@
           break;
         }
       }
->>>>>>> d4cb52fb
 
       assertTrue("No server found to restart , looking for : "+baseUrl , found);
 
@@ -155,8 +117,8 @@
       GenericSolrRequest genericReq = new GenericSolrRequest(SolrRequest.METHOD.POST, authcPrefix, new ModifiableSolrParams());
       genericReq.setContentStreams(Collections.singletonList(new ContentStreamBase.ByteArrayStream(command.getBytes(UTF_8), "")));
       try {
-        cloudSolrClient.request(genericReq);
-        fail("Should have failed with a 401");
+        rsp = cloudSolrClient.request(genericReq);
+        fail("Should have failed with a 401,  got :" + rsp);
       } catch (HttpSolrClient.RemoteSolrException e) {
       }
       command = "{\n" +
