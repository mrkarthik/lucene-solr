--- conflicted
+++ resolved
@@ -1,3 +1,5 @@
+package org.apache.solr.util;
+
 /*
  * Licensed to the Apache Software Foundation (ASF) under one or more
  * contributor license agreements.  See the NOTICE file distributed with
@@ -15,8 +17,6 @@
  * limitations under the License.
  */
 
-package org.apache.solr.util;
-
 import java.util.List;
 import java.util.Map;
 
@@ -26,11 +26,10 @@
 import org.apache.solr.common.util.StrUtils;
 import org.apache.solr.common.util.Utils;
 
-import static org.apache.solr.common.util.ValidatingJsonMap.NOT_NULL;
+import static org.apache.solr.common.util.Map2.NOT_NULL;
 import static org.apache.solr.common.util.Utils.toJSONString;
 
 public class JsonValidatorTest extends SolrTestCaseJ4 {
-
 
   public void testSchema() {
     checkSchema("collections.Commands");
@@ -50,11 +49,7 @@
 
 
   public void testSchemaValidation() {
-<<<<<<< HEAD
-    ValidatingJsonMap spec = ApiBag.getSpec("collections.commands").getSpec();
-=======
     Map2 spec = ApiBag.getSpec("collections.Commands").getSpec();
->>>>>>> 327aaffa
     Map createSchema = spec.getMap("commands", NOT_NULL).getMap("create-alias", NOT_NULL);
     JsonSchemaValidator validator = new JsonSchemaValidator(createSchema);
     List<String> errs = validator.validateJson(Utils.fromJSONString("{name : x, collections: [ c1 , c2]}"));
