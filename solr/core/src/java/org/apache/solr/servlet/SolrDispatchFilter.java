/*
 * Licensed to the Apache Software Foundation (ASF) under one or more
 * contributor license agreements.  See the NOTICE file distributed with
 * this work for additional information regarding copyright ownership.
 * The ASF licenses this file to You under the Apache License, Version 2.0
 * (the "License"); you may not use this file except in compliance with
 * the License.  You may obtain a copy of the License at
 *
 *     http://www.apache.org/licenses/LICENSE-2.0
 *
 * Unless required by applicable law or agreed to in writing, software
 * distributed under the License is distributed on an "AS IS" BASIS,
 * WITHOUT WARRANTIES OR CONDITIONS OF ANY KIND, either express or implied.
 * See the License for the specific language governing permissions and
 * limitations under the License.
 */
package org.apache.solr.servlet;

import java.io.ByteArrayInputStream;
import java.io.IOException;
import java.io.InputStream;
import java.io.OutputStream;
import java.lang.invoke.MethodHandles;
import java.nio.file.Path;
import java.nio.file.Paths;
import java.time.Instant;
import java.util.ArrayList;
import java.util.Arrays;
import java.util.Locale;
import java.util.Properties;
import java.util.Set;
import java.util.concurrent.CountDownLatch;
import java.util.concurrent.atomic.AtomicBoolean;
import java.util.concurrent.atomic.AtomicReference;
import java.util.regex.Matcher;
import java.util.regex.Pattern;

import javax.servlet.FilterChain;
import javax.servlet.FilterConfig;
import javax.servlet.ServletException;
import javax.servlet.ServletInputStream;
import javax.servlet.ServletOutputStream;
import javax.servlet.ServletRequest;
import javax.servlet.ServletResponse;
import javax.servlet.UnavailableException;
import javax.servlet.http.HttpServletRequest;
import javax.servlet.http.HttpServletRequestWrapper;
import javax.servlet.http.HttpServletResponse;
import javax.servlet.http.HttpServletResponseWrapper;

import org.apache.commons.io.FileCleaningTracker;
import org.apache.commons.io.input.CloseShieldInputStream;
import org.apache.commons.io.output.CloseShieldOutputStream;
import org.apache.commons.lang.StringUtils;
import org.apache.http.client.HttpClient;
import org.apache.lucene.util.Version;
import org.apache.solr.api.V2HttpCall;
import org.apache.solr.common.SolrException;
import org.apache.solr.common.SolrException.ErrorCode;
import org.apache.solr.common.cloud.SolrZkClient;
import org.apache.solr.common.util.ExecutorUtil;
import org.apache.solr.core.CoreContainer;
import org.apache.solr.core.NodeConfig;
import org.apache.solr.core.SolrCore;
import org.apache.solr.core.SolrInfoBean;
import org.apache.solr.core.SolrResourceLoader;
import org.apache.solr.core.SolrXmlConfig;
import org.apache.solr.metrics.AltBufferPoolMetricSet;
import org.apache.solr.metrics.MetricsMap;
import org.apache.solr.metrics.OperatingSystemMetricSet;
import org.apache.solr.metrics.SolrMetricManager;
import org.apache.solr.request.SolrRequestInfo;
import org.apache.solr.security.AuthenticationPlugin;
import org.apache.solr.security.PKIAuthenticationPlugin;
import org.apache.solr.util.SolrFileCleaningTracker;
import org.slf4j.Logger;
import org.slf4j.LoggerFactory;

import com.codahale.metrics.jvm.ClassLoadingGaugeSet;
import com.codahale.metrics.jvm.GarbageCollectorMetricSet;
import com.codahale.metrics.jvm.MemoryUsageGaugeSet;
import com.codahale.metrics.jvm.ThreadStatesGaugeSet;

/**
 * This filter looks at the incoming URL maps them to handlers defined in solrconfig.xml
 *
 * @since solr 1.2
 */
public class SolrDispatchFilter extends BaseSolrFilter {
  private static final Logger log = LoggerFactory.getLogger(MethodHandles.lookup().lookupClass());

  protected volatile CoreContainer cores;
  protected final CountDownLatch init = new CountDownLatch(1);

  protected String abortErrorMessage = null;
  protected HttpClient httpClient;
  private ArrayList<Pattern> excludePatterns;
  
  // Effectively immutable
  private Boolean testMode = null;
  private boolean isV2Enabled = !"true".equals(System.getProperty("disable.v2.api", "false"));

  /**
   * Enum to define action that needs to be processed.
   * PASSTHROUGH: Pass through to Restlet via webapp.
   * FORWARD: Forward rewritten URI (without path prefix and core/collection name) to Restlet
   * RETURN: Returns the control, and no further specific processing is needed.
   *  This is generally when an error is set and returned.
   * RETRY:Retry the request. In cases when a core isn't found to work with, this is set.
   */
  public enum Action {
    PASSTHROUGH, FORWARD, RETURN, RETRY, ADMIN, REMOTEQUERY, PROCESS
  }
  
  public SolrDispatchFilter() {
    // turn on test mode when running tests
    assert testMode = true;
    
    if (testMode == null) {
      testMode = false;
    } else {
      String tm = System.getProperty("solr.tests.doContainerStreamCloseAssert");
      if (tm != null) {
        testMode = Boolean.parseBoolean(tm);
      } else {
        testMode = true;
      }
    }
  }

  public static final String PROPERTIES_ATTRIBUTE = "solr.properties";

  public static final String SOLRHOME_ATTRIBUTE = "solr.solr.home";

  public static final String SOLR_LOG_MUTECONSOLE = "solr.log.muteconsole";

  public static final String SOLR_LOG_LEVEL = "solr.log.level";

  @Override
  public void init(FilterConfig config) throws ServletException
  {
    log.trace("SolrDispatchFilter.init(): {}", this.getClass().getClassLoader());
    CoreContainer coresInit = null;
    try{

    SolrRequestParsers.fileCleaningTracker = new SolrFileCleaningTracker();

    StartupLoggingUtils.checkLogDir();
    logWelcomeBanner();
    String muteConsole = System.getProperty(SOLR_LOG_MUTECONSOLE);
    if (muteConsole != null && !Arrays.asList("false","0","off","no").contains(muteConsole.toLowerCase(Locale.ROOT))) {
      StartupLoggingUtils.muteConsole();
    }
    String logLevel = System.getProperty(SOLR_LOG_LEVEL);
    if (logLevel != null) {
      StartupLoggingUtils.changeLogLevel(logLevel);
    }

    String exclude = config.getInitParameter("excludePatterns");
    if(exclude != null) {
      String[] excludeArray = exclude.split(",");
      excludePatterns = new ArrayList<>();
      for (String element : excludeArray) {
        excludePatterns.add(Pattern.compile(element));
      }
    }
    try {
      Properties extraProperties = (Properties) config.getServletContext().getAttribute(PROPERTIES_ATTRIBUTE);
      if (extraProperties == null)
        extraProperties = new Properties();

      String solrHome = (String) config.getServletContext().getAttribute(SOLRHOME_ATTRIBUTE);
      ExecutorUtil.addThreadLocalProvider(SolrRequestInfo.getInheritableThreadLocalProvider());

      coresInit = createCoreContainer(solrHome == null ? SolrResourceLoader.locateSolrHome() : Paths.get(solrHome),
                                       extraProperties);
      this.httpClient = coresInit.getUpdateShardHandler().getHttpClient();
      setupJvmMetrics(coresInit);
      log.debug("user.dir=" + System.getProperty("user.dir"));
    }
    catch( Throwable t ) {
      // catch this so our filter still works
      log.error( "Could not start Solr. Check solr/home property and the logs");
      SolrCore.log( t );
      if (t instanceof Error) {
        throw (Error) t;
      }
    }

    }finally{
      log.trace("SolrDispatchFilter.init() done");
      this.cores = coresInit; // crucially final assignment 
      init.countDown();
    }
  }

<<<<<<< HEAD
  private void setupJvmMetrics()  {
    SolrMetricManager metricManager = cores.getMetricManager();
    final Set<String> hiddenSysProps = cores.getConfig().getMetricsConfig().getHiddenSysProps();
=======
  private void setupJvmMetrics(CoreContainer coresInit)  {
    SolrMetricManager metricManager = coresInit.getMetricManager();
    final Set<String> hiddenSysProps = coresInit.getConfig().getHiddenSysProps();
>>>>>>> 07cc0436
    try {
      String registry = SolrMetricManager.getRegistryName(SolrInfoBean.Group.jvm);
      metricManager.registerAll(registry, new AltBufferPoolMetricSet(), true, "buffers");
      metricManager.registerAll(registry, new ClassLoadingGaugeSet(), true, "classes");
      metricManager.registerAll(registry, new OperatingSystemMetricSet(), true, "os");
      metricManager.registerAll(registry, new GarbageCollectorMetricSet(), true, "gc");
      metricManager.registerAll(registry, new MemoryUsageGaugeSet(), true, "memory");
      metricManager.registerAll(registry, new ThreadStatesGaugeSet(), true, "threads"); // todo should we use CachedThreadStatesGaugeSet instead?
      MetricsMap sysprops = new MetricsMap((detailed, map) -> {
        System.getProperties().forEach((k, v) -> {
          if (!hiddenSysProps.contains(k)) {
            map.put(String.valueOf(k), v);
          }
        });
      });
      metricManager.registerGauge(null, registry, sysprops, true, "properties", "system");
    } catch (Exception e) {
      log.warn("Error registering JVM metrics", e);
    }
  }

  private void logWelcomeBanner() {
    log.info(" ___      _       Welcome to Apache Solr™ version {}", solrVersion());
    log.info("/ __| ___| |_ _   Starting in {} mode on port {}", isCloudMode() ? "cloud" : "standalone", getSolrPort());
    log.info("\\__ \\/ _ \\ | '_|  Install dir: {}", System.getProperty("solr.install.dir"));
    log.info("|___/\\___/_|_|    Start time: {}", Instant.now().toString());
  }

  private String solrVersion() {
    String specVer = Version.LATEST.toString();
    try {
      String implVer = SolrCore.class.getPackage().getImplementationVersion();
      return (specVer.equals(implVer.split(" ")[0])) ? specVer : implVer;
    } catch (Exception e) {
      return specVer;
    }
  }

  private String getSolrPort() {
    return System.getProperty("jetty.port");
  }

  /* We are in cloud mode if Java option zkRun exists OR zkHost exists and is non-empty */
  private boolean isCloudMode() {
    return ((System.getProperty("zkHost") != null && !StringUtils.isEmpty(System.getProperty("zkHost")))
    || System.getProperty("zkRun") != null);
  }

  /**
   * Override this to change CoreContainer initialization
   * @return a CoreContainer to hold this server's cores
   */
  protected CoreContainer createCoreContainer(Path solrHome, Properties extraProperties) {
    NodeConfig nodeConfig = loadNodeConfig(solrHome, extraProperties);
    final CoreContainer coreContainer = new CoreContainer(nodeConfig, extraProperties, true);
    coreContainer.load();
    return coreContainer;
  }

  /**
   * Get the NodeConfig whether stored on disk, in ZooKeeper, etc.
   * This may also be used by custom filters to load relevant configuration.
   * @return the NodeConfig
   */
  public static NodeConfig loadNodeConfig(Path solrHome, Properties nodeProperties) {

    SolrResourceLoader loader = new SolrResourceLoader(solrHome, null, nodeProperties);
    if (!StringUtils.isEmpty(System.getProperty("solr.solrxml.location"))) {
      log.warn("Solr property solr.solrxml.location is no longer supported. " +
               "Will automatically load solr.xml from ZooKeeper if it exists");
    }

    String zkHost = System.getProperty("zkHost");
    if (!StringUtils.isEmpty(zkHost)) {
      try (SolrZkClient zkClient = new SolrZkClient(zkHost, 30000)) {
        if (zkClient.exists("/solr.xml", true)) {
          log.info("solr.xml found in ZooKeeper. Loading...");
          byte[] data = zkClient.getData("/solr.xml", null, null, true);
          return SolrXmlConfig.fromInputStream(loader, new ByteArrayInputStream(data));
        }
      } catch (Exception e) {
        throw new SolrException(ErrorCode.SERVER_ERROR, "Error occurred while loading solr.xml from zookeeper", e);
      }
      log.info("Loading solr.xml from SolrHome (not found in ZooKeeper)");
    }
    return SolrXmlConfig.fromSolrHome(loader, loader.getInstancePath());
  }
  
  public CoreContainer getCores() {
    return cores;
  }
  
  @Override
  public void destroy() {
    try {
      FileCleaningTracker fileCleaningTracker = SolrRequestParsers.fileCleaningTracker;
      if (fileCleaningTracker != null) {
        fileCleaningTracker.exitWhenFinished();
      }
    } catch (Exception e) {
      log.warn("Exception closing FileCleaningTracker", e);
    } finally {
      SolrRequestParsers.fileCleaningTracker = null;
    }

    if (cores != null) {
      try {
        cores.shutdown();
      } finally {
        cores = null;
      }
    }
  }
  
  @Override
  public void doFilter(ServletRequest request, ServletResponse response, FilterChain chain) throws IOException, ServletException {
    doFilter(request, response, chain, false);
  }
  
  public void doFilter(ServletRequest request, ServletResponse response, FilterChain chain, boolean retry) throws IOException, ServletException {
    if (!(request instanceof HttpServletRequest)) return;
    
    try {

      if (cores == null || cores.isShutDown()) {
        try {
          init.await();
        } catch (InterruptedException e) { //well, no wait then
        }
        final String msg = "Error processing the request. CoreContainer is either not initialized or shutting down.";
        if (cores == null || cores.isShutDown()) {
          log.error(msg);
          throw new UnavailableException(msg);
        }
      }

      AtomicReference<ServletRequest> wrappedRequest = new AtomicReference<>();
      if (!authenticateRequest(request, response, wrappedRequest)) { // the response and status code have already been
                                                                     // sent
        return;
      }
      if (wrappedRequest.get() != null) {
        request = wrappedRequest.get();
      }

      request = closeShield(request, retry);
      response = closeShield(response, retry);
      
      if (cores.getAuthenticationPlugin() != null) {
        log.debug("User principal: {}", ((HttpServletRequest) request).getUserPrincipal());
      }

      // No need to even create the HttpSolrCall object if this path is excluded.
      if (excludePatterns != null) {
        String requestPath = ((HttpServletRequest) request).getServletPath();
        String extraPath = ((HttpServletRequest) request).getPathInfo();
        if (extraPath != null) { // In embedded mode, servlet path is empty - include all post-context path here for
                                 // testing
          requestPath += extraPath;
        }
        for (Pattern p : excludePatterns) {
          Matcher matcher = p.matcher(requestPath);
          if (matcher.lookingAt()) {
            chain.doFilter(request, response);
            return;
          }
        }
      }

      HttpSolrCall call = getHttpSolrCall((HttpServletRequest) request, (HttpServletResponse) response, retry);
      ExecutorUtil.setServerThreadFlag(Boolean.TRUE);
      try {
        Action result = call.call();
        switch (result) {
          case PASSTHROUGH:
            chain.doFilter(request, response);
            break;
          case RETRY:
            doFilter(request, response, chain, true);
            break;
          case FORWARD:
            request.getRequestDispatcher(call.getPath()).forward(request, response);
            break;
        }
      } finally {
        call.destroy();
        ExecutorUtil.setServerThreadFlag(null);
      }
    } finally {
      consumeInputFully((HttpServletRequest) request);
    }
  }
  
  // we make sure we read the full client request so that the client does
  // not hit a connection reset and we can reuse the 
  // connection - see SOLR-8453 and SOLR-8683
  private void consumeInputFully(HttpServletRequest req) {
    try {
      ServletInputStream is = req.getInputStream();
      while (!is.isFinished() && is.read() != -1) {}
    } catch (IOException e) {
      log.info("Could not consume full client request", e);
    }
  }
  
  /**
   * Allow a subclass to modify the HttpSolrCall.  In particular, subclasses may
   * want to add attributes to the request and send errors differently
   */
  protected HttpSolrCall getHttpSolrCall(HttpServletRequest request, HttpServletResponse response, boolean retry) {
    String path = request.getServletPath();
    if (request.getPathInfo() != null) {
      // this lets you handle /update/commit when /update is a servlet
      path += request.getPathInfo();
    }

    if (isV2Enabled && (path.startsWith("/____v2/") || path.equals("/____v2"))) {
      return new V2HttpCall(this, cores, request, response, false);
    } else {
      return new HttpSolrCall(this, cores, request, response, retry);
    }
  }

  private boolean authenticateRequest(ServletRequest request, ServletResponse response, final AtomicReference<ServletRequest> wrappedRequest) throws IOException {
    boolean requestContinues = false;
    final AtomicBoolean isAuthenticated = new AtomicBoolean(false);
    AuthenticationPlugin authenticationPlugin = cores.getAuthenticationPlugin();
    if (authenticationPlugin == null) {
      return true;
    } else {
      // /admin/info/key must be always open. see SOLR-9188
      // tests work only w/ getPathInfo
      //otherwise it's just enough to have getServletPath()
      if (PKIAuthenticationPlugin.PATH.equals(((HttpServletRequest) request).getServletPath()) ||
          PKIAuthenticationPlugin.PATH.equals(((HttpServletRequest) request).getPathInfo())) return true;
      String header = ((HttpServletRequest) request).getHeader(PKIAuthenticationPlugin.HEADER);
      if (header != null && cores.getPkiAuthenticationPlugin() != null)
        authenticationPlugin = cores.getPkiAuthenticationPlugin();
      try {
        log.debug("Request to authenticate: {}, domain: {}, port: {}", request, request.getLocalName(), request.getLocalPort());
        // upon successful authentication, this should call the chain's next filter.
        requestContinues = authenticationPlugin.doAuthenticate(request, response, (req, rsp) -> {
          isAuthenticated.set(true);
          wrappedRequest.set(req);
        });
      } catch (Exception e) {
        log.info("Error authenticating", e);
        throw new SolrException(ErrorCode.SERVER_ERROR, "Error during request authentication, ", e);
      }
    }
    // requestContinues is an optional short circuit, thus we still need to check isAuthenticated.
    // This is because the AuthenticationPlugin doesn't always have enough information to determine if
    // it should short circuit, e.g. the Kerberos Authentication Filter will send an error and not
    // call later filters in chain, but doesn't throw an exception.  We could force each Plugin
    // to implement isAuthenticated to simplify the check here, but that just moves the complexity to
    // multiple code paths.
    if (!requestContinues || !isAuthenticated.get()) {
      response.flushBuffer();
      return false;
    }
    return true;
  }
  
  /**
   * Wrap the request's input stream with a close shield, as if by a {@link CloseShieldInputStream}. If this is a
   * retry, we will assume that the stream has already been wrapped and do nothing.
   *
   * @param request The request to wrap.
   * @param retry If this is an original request or a retry.
   * @return A request object with an {@link InputStream} that will ignore calls to close.
   */
  private ServletRequest closeShield(ServletRequest request, boolean retry) {
    if (testMode && !retry) {
      return new HttpServletRequestWrapper((HttpServletRequest) request) {
        ServletInputStream stream;
        
        @Override
        public ServletInputStream getInputStream() throws IOException {
          // Lazy stream creation
          if (stream == null) {
            stream = new ServletInputStreamWrapper(super.getInputStream()) {
              @Override
              public void close() {
                assert false : "Attempted close of request input stream.";
              }
            };
          }
          return stream;
        }
      };
    } else {
      return request;
    }
  }
  
  /**
   * Wrap the response's output stream with a close shield, as if by a {@link CloseShieldOutputStream}. If this is a
   * retry, we will assume that the stream has already been wrapped and do nothing.
   *
   * @param response The response to wrap.
   * @param retry If this response corresponds to an original request or a retry.
   * @return A response object with an {@link OutputStream} that will ignore calls to close.
   */
  private ServletResponse closeShield(ServletResponse response, boolean retry) {
    if (testMode && !retry) {
      return new HttpServletResponseWrapper((HttpServletResponse) response) {
        ServletOutputStream stream;
        
        @Override
        public ServletOutputStream getOutputStream() throws IOException {
          // Lazy stream creation
          if (stream == null) {
            stream = new ServletOutputStreamWrapper(super.getOutputStream()) {
              @Override
              public void close() {
                assert false : "Attempted close of response output stream.";
              }
            };
          }
          return stream;
        }
      };
    } else {
      return response;
    }
  }
}<|MERGE_RESOLUTION|>--- conflicted
+++ resolved
@@ -194,15 +194,9 @@
     }
   }
 
-<<<<<<< HEAD
-  private void setupJvmMetrics()  {
-    SolrMetricManager metricManager = cores.getMetricManager();
-    final Set<String> hiddenSysProps = cores.getConfig().getMetricsConfig().getHiddenSysProps();
-=======
   private void setupJvmMetrics(CoreContainer coresInit)  {
     SolrMetricManager metricManager = coresInit.getMetricManager();
-    final Set<String> hiddenSysProps = coresInit.getConfig().getHiddenSysProps();
->>>>>>> 07cc0436
+    final Set<String> hiddenSysProps = coresInit.getConfig().getMetricsConfig().getHiddenSysProps();
     try {
       String registry = SolrMetricManager.getRegistryName(SolrInfoBean.Group.jvm);
       metricManager.registerAll(registry, new AltBufferPoolMetricSet(), true, "buffers");
