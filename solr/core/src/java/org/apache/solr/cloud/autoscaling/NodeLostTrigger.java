--- conflicted
+++ resolved
@@ -25,17 +25,11 @@
 import java.util.Iterator;
 import java.util.List;
 import java.util.Map;
-<<<<<<< HEAD
-import java.util.Set;
-import java.util.concurrent.TimeUnit;
-
-=======
 import java.util.NoSuchElementException;
 import java.util.Set;
 import java.util.concurrent.TimeUnit;
 
 import org.apache.solr.client.solrj.cloud.autoscaling.SolrCloudManager;
->>>>>>> 227b441b
 import org.apache.solr.client.solrj.cloud.autoscaling.TriggerEventType;
 import org.apache.solr.common.SolrException;
 import org.apache.solr.common.cloud.ZkStateReader;
@@ -50,10 +44,6 @@
 public class NodeLostTrigger extends TriggerBase {
   private static final Logger log = LoggerFactory.getLogger(MethodHandles.lookup().lookupClass());
 
-<<<<<<< HEAD
-  private final CoreContainer container;
-=======
->>>>>>> 227b441b
   private final TimeSource timeSource;
 
   private Set<String> lastLiveNodes;
@@ -61,19 +51,11 @@
   private Map<String, Long> nodeNameVsTimeRemoved = new HashMap<>();
 
   public NodeLostTrigger(String name, Map<String, Object> properties,
-<<<<<<< HEAD
-                         CoreContainer container) {
-    super(TriggerEventType.NODELOST, name, properties, container.getResourceLoader(), container.getZkController().getZkClient());
-    this.container = container;
-    this.timeSource = TimeSource.CURRENT_TIME;
-    lastLiveNodes = new HashSet<>(container.getZkController().getZkStateReader().getClusterState().getLiveNodes());
-=======
                          SolrResourceLoader loader,
                          SolrCloudManager dataProvider) {
     super(TriggerEventType.NODELOST, name, properties, loader, dataProvider);
     this.timeSource = TimeSource.CURRENT_TIME;
     lastLiveNodes = new HashSet<>(dataProvider.getClusterStateProvider().getLiveNodes());
->>>>>>> 227b441b
     log.debug("Initial livenodes: {}", lastLiveNodes);
   }
 
