--- conflicted
+++ resolved
@@ -26,13 +26,8 @@
 import org.apache.lucene.store.AlreadyClosedException;
 import org.apache.solr.client.solrj.cloud.autoscaling.SolrCloudDataProvider;
 import org.apache.solr.client.solrj.cloud.autoscaling.TriggerEventType;
-<<<<<<< HEAD
+import org.apache.solr.common.util.Utils;
 import org.apache.solr.core.SolrResourceLoader;
-=======
-import org.apache.solr.common.util.Utils;
-import org.apache.solr.core.CoreContainer;
-import org.apache.solr.cloud.ZkController;
->>>>>>> fba51f34
 
 public class AutoScaling {
 
@@ -133,32 +128,19 @@
     }
   }
 
-<<<<<<< HEAD
   /**
    * Default implementation of {@link TriggerFactory}.
    */
   public static class TriggerFactoryImpl extends TriggerFactory {
-=======
-    private final CoreContainer coreContainer;
-    private final ZkController zkController;
->>>>>>> fba51f34
 
     private final SolrCloudDataProvider dataProvider;
     private final SolrResourceLoader loader;
 
-<<<<<<< HEAD
     public TriggerFactoryImpl(SolrResourceLoader loader, SolrCloudDataProvider dataProvider) {
       Preconditions.checkNotNull(dataProvider);
       Preconditions.checkNotNull(loader);
       this.dataProvider = dataProvider;
       this.loader = loader;
-=======
-    public TriggerFactory(CoreContainer coreContainer, ZkController zkController) {
-      Preconditions.checkNotNull(coreContainer);
-      Preconditions.checkNotNull(zkController);
-      this.coreContainer = coreContainer;
-      this.zkController = zkController;
->>>>>>> fba51f34
     }
 
     @Override
@@ -168,17 +150,11 @@
       }
       switch (type) {
         case NODEADDED:
-<<<<<<< HEAD
           return new NodeAddedTrigger(name, props, loader, dataProvider);
         case NODELOST:
           return new NodeLostTrigger(name, props, loader, dataProvider);
         case SEARCHRATE:
           return new SearchRateTrigger(name, props, loader, dataProvider);
-=======
-          return new NodeAddedTrigger(name, props, coreContainer, zkController);
-        case NODELOST:
-          return new NodeLostTrigger(name, props, coreContainer, zkController);
->>>>>>> fba51f34
         default:
           throw new IllegalArgumentException("Unknown event type: " + type + " in trigger: " + name);
       }
