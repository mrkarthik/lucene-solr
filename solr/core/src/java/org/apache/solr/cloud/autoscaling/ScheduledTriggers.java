/*
 * Licensed to the Apache Software Foundation (ASF) under one or more
 * contributor license agreements.  See the NOTICE file distributed with
 * this work for additional information regarding copyright ownership.
 * The ASF licenses this file to You under the Apache License, Version 2.0
 * (the "License"); you may not use this file except in compliance with
 * the License.  You may obtain a copy of the License at
 *
 *     http://www.apache.org/licenses/LICENSE-2.0
 *
 * Unless required by applicable law or agreed to in writing, software
 * distributed under the License is distributed on an "AS IS" BASIS,
 * WITHOUT WARRANTIES OR CONDITIONS OF ANY KIND, either express or implied.
 * See the License for the specific language governing permissions and
 * limitations under the License.
 */

package org.apache.solr.cloud.autoscaling;

import java.io.Closeable;
import java.io.IOException;
import java.lang.invoke.MethodHandles;
import java.util.ArrayList;
import java.util.Collections;
import java.util.HashMap;
import java.util.HashSet;
import java.util.Iterator;
import java.util.List;
import java.util.Locale;
import java.util.Map;
import java.util.Set;
import java.util.concurrent.ConcurrentHashMap;
import java.util.concurrent.ExecutorService;
import java.util.concurrent.Executors;
import java.util.concurrent.ScheduledFuture;
import java.util.concurrent.ScheduledThreadPoolExecutor;
import java.util.concurrent.TimeUnit;
import java.util.concurrent.TimeoutException;
import java.util.concurrent.atomic.AtomicBoolean;
import java.util.concurrent.atomic.AtomicLong;
import java.util.concurrent.locks.ReentrantLock;
import java.util.stream.Collectors;

import org.apache.commons.lang3.exception.ExceptionUtils;
import org.apache.lucene.store.AlreadyClosedException;
import org.apache.solr.client.solrj.cloud.autoscaling.AutoScalingConfig;
import org.apache.solr.client.solrj.cloud.autoscaling.DistribStateManager;
import org.apache.solr.client.solrj.cloud.autoscaling.SolrCloudManager;
import org.apache.solr.client.solrj.cloud.autoscaling.TriggerEventProcessorStage;
import org.apache.solr.client.solrj.cloud.autoscaling.VersionedData;
import org.apache.solr.client.solrj.request.CollectionAdminRequest.RequestStatusResponse;
import org.apache.solr.client.solrj.response.RequestStatusState;
import org.apache.solr.cloud.ActionThrottle;
import org.apache.solr.cloud.Stats;
import org.apache.solr.common.SolrException;
import org.apache.solr.common.cloud.ZkStateReader;
import org.apache.solr.common.util.ExecutorUtil;
import org.apache.solr.common.util.IOUtils;
import org.apache.solr.common.util.Utils;
import org.apache.solr.core.SolrResourceLoader;
import org.apache.solr.util.DefaultSolrThreadFactory;
import org.apache.zookeeper.Op;
import org.slf4j.Logger;
import org.slf4j.LoggerFactory;

import static org.apache.solr.cloud.autoscaling.ExecutePlanAction.waitForTaskToFinish;

/**
 * Responsible for scheduling active triggers, starting and stopping them and
 * performing actions when they fire
 */
public class ScheduledTriggers implements Closeable {
  private static final Logger log = LoggerFactory.getLogger(MethodHandles.lookup().lookupClass());
  static final int DEFAULT_SCHEDULED_TRIGGER_DELAY_SECONDS = 1;
  static final int DEFAULT_MIN_MS_BETWEEN_ACTIONS = 5000;
  static final int DEFAULT_COOLDOWN_PERIOD_MS = 5000;

  private final Map<String, ScheduledTrigger> scheduledTriggers = new ConcurrentHashMap<>();

  /**
   * Thread pool for scheduling the triggers
   */
  private final ScheduledThreadPoolExecutor scheduledThreadPoolExecutor;

  /**
   * Single threaded executor to run the actions upon a trigger event. We rely on this being a single
   * threaded executor to ensure that trigger fires do not step on each other as well as to ensure
   * that we do not run scheduled trigger threads while an action has been submitted to this executor
   */
  private final ExecutorService actionExecutor;

  private boolean isClosed = false;

  private final AtomicBoolean hasPendingActions = new AtomicBoolean(false);

  private final AtomicLong cooldownStart = new AtomicLong();

  private final AtomicLong cooldownPeriod = new AtomicLong(TimeUnit.MILLISECONDS.toNanos(DEFAULT_COOLDOWN_PERIOD_MS));

  private final ActionThrottle actionThrottle;

  private final SolrCloudManager dataProvider;

  private final DistribStateManager stateManager;

  private final SolrResourceLoader loader;

  private final Stats queueStats;

  private final TriggerListeners listeners;

  private AutoScalingConfig autoScalingConfig;

  public ScheduledTriggers(SolrResourceLoader loader, SolrCloudManager dataProvider) {
    // todo make the core pool size configurable
    // it is important to use more than one because a time taking trigger can starve other scheduled triggers
    // ideally we should have as many core threads as the number of triggers but firstly, we don't know beforehand
    // how many triggers we have and secondly, that many threads will always be instantiated and kept around idle
    // so it is wasteful as well. Hopefully 4 is a good compromise.
    scheduledThreadPoolExecutor = (ScheduledThreadPoolExecutor) Executors.newScheduledThreadPool(4,
        new DefaultSolrThreadFactory("ScheduledTrigger"));
    scheduledThreadPoolExecutor.setRemoveOnCancelPolicy(true);
    scheduledThreadPoolExecutor.setExecuteExistingDelayedTasksAfterShutdownPolicy(false);
    actionExecutor = ExecutorUtil.newMDCAwareSingleThreadExecutor(new DefaultSolrThreadFactory("AutoscalingActionExecutor"));
    // todo make the wait time configurable
    actionThrottle = new ActionThrottle("action", DEFAULT_MIN_MS_BETWEEN_ACTIONS);
    this.dataProvider = dataProvider;
    this.stateManager = dataProvider.getDistribStateManager();
    this.loader = loader;
    queueStats = new Stats();
    listeners = new TriggerListeners();
    // initialize cooldown timer
    // todo: make the cooldownPeriod configurable
    cooldownStart.set(System.nanoTime() - cooldownPeriod.get());
  }

  /**
   * Set the current autoscaling config. This is invoked by {@link OverseerTriggerThread} when autoscaling.json is updated,
   * and it re-initializes trigger listeners.
   * @param autoScalingConfig current autoscaling.json
   */
  public void setAutoScalingConfig(AutoScalingConfig autoScalingConfig) {
    this.autoScalingConfig = autoScalingConfig;
    listeners.setAutoScalingConfig(autoScalingConfig);
  }

  /**
   * Adds a new trigger or replaces an existing one. The replaced trigger, if any, is closed
   * <b>before</b> the new trigger is run. If a trigger is replaced with itself then this
   * operation becomes a no-op.
   *
   * @param newTrigger the trigger to be managed
   * @throws AlreadyClosedException if this class has already been closed
   */
  public synchronized void add(AutoScaling.Trigger newTrigger) {
    if (isClosed) {
      throw new AlreadyClosedException("ScheduledTriggers has been closed and cannot be used anymore");
    }
<<<<<<< HEAD
    ScheduledTrigger scheduledTrigger;
    try {
      scheduledTrigger = new ScheduledTrigger(newTrigger, dataProvider, queueStats);
    } catch (IOException e) {
      throw new SolrException(SolrException.ErrorCode.SERVER_ERROR, "exception creating scheduled trigger", e);
    }
=======
    ScheduledTrigger st;
    try {
      st = new ScheduledTrigger(newTrigger, dataProvider, queueStats);
    } catch (Exception e) {
      if (isClosed) {
        throw new AlreadyClosedException("ScheduledTriggers has been closed and cannot be used anymore");
      }
      if (dataProvider.isClosed()) {
        log.error("Failed to add trigger " + newTrigger.getName() + " - closing or disconnected from data provider", e);
      } else {
        log.error("Failed to add trigger " + newTrigger.getName(), e);
      }
      return;
    }
    ScheduledTrigger scheduledTrigger = st;

>>>>>>> 487f6762
    ScheduledTrigger old = scheduledTriggers.putIfAbsent(newTrigger.getName(), scheduledTrigger);
    if (old != null) {
      if (old.trigger.equals(newTrigger)) {
        // the trigger wasn't actually modified so we do nothing
        return;
      }
      IOUtils.closeQuietly(old);
      newTrigger.restoreState(old.trigger);
      scheduledTrigger.setReplay(false);
      scheduledTriggers.replace(newTrigger.getName(), scheduledTrigger);
    }
    newTrigger.setProcessor(event -> {
      if (dataProvider.isClosed()) {
        String msg = String.format(Locale.ROOT, "Ignoring autoscaling event %s because Solr has been shutdown.", event.toString());
        log.warn(msg);
        listeners.fireListeners(event.getSource(), event, TriggerEventProcessorStage.ABORTED, msg);
        return false;
      }
      ScheduledTrigger scheduledSource = scheduledTriggers.get(event.getSource());
      if (scheduledSource == null) {
        String msg = String.format(Locale.ROOT, "Ignoring autoscaling event %s because the source trigger: %s doesn't exist.", event.toString(), event.getSource());
        listeners.fireListeners(event.getSource(), event, TriggerEventProcessorStage.FAILED, msg);
        log.warn(msg);
        return false;
      }
      boolean replaying = event.getProperty(TriggerEvent.REPLAYING) != null ? (Boolean)event.getProperty(TriggerEvent.REPLAYING) : false;
      AutoScaling.Trigger source = scheduledSource.trigger;
      if (source.isClosed()) {
        String msg = String.format(Locale.ROOT, "Ignoring autoscaling event %s because the source trigger: %s has already been closed", event.toString(), source);
        listeners.fireListeners(event.getSource(), event, TriggerEventProcessorStage.ABORTED, msg);
        log.warn(msg);
        // we do not want to lose this event just because the trigger was closed, perhaps a replacement will need it
        return false;
      }
      // reject events during cooldown period
      if (cooldownStart.get() + cooldownPeriod.get() > System.nanoTime()) {
        log.debug("-------- Cooldown period - rejecting event: " + event);
        event.getProperties().put(TriggerEvent.COOLDOWN, true);
        listeners.fireListeners(event.getSource(), event, TriggerEventProcessorStage.IGNORED, "In cooldown period.");
        return false;
      } else {
        log.debug("++++++++ Cooldown inactive - processing event: " + event);
      }
      if (hasPendingActions.compareAndSet(false, true)) {
        final boolean enqueued;
        if (replaying) {
          enqueued = false;
        } else {
          enqueued = scheduledTrigger.enqueue(event);
        }
        // fire STARTED event listeners after enqueuing the event is successful
        listeners.fireListeners(event.getSource(), event, TriggerEventProcessorStage.STARTED);
        List<TriggerAction> actions = source.getActions();
        if (actions != null) {
          actionExecutor.submit(() -> {
            assert hasPendingActions.get();
            log.debug("-- processing actions for " + event);
            try {
              // let the action executor thread wait instead of the trigger thread so we use the throttle here
              actionThrottle.minimumWaitBetweenActions();
              actionThrottle.markAttemptingAction();

              // in future, we could wait for pending tasks in a different thread and re-enqueue
              // this event so that we continue processing other events and not block this action executor
              waitForPendingTasks(newTrigger, actions);

              ActionContext actionContext = new ActionContext(dataProvider, newTrigger, new HashMap<>());
              for (TriggerAction action : actions) {
                List<String> beforeActions = (List<String>) actionContext.getProperties().computeIfAbsent(TriggerEventProcessorStage.BEFORE_ACTION.toString(), k -> new ArrayList<String>());
                beforeActions.add(action.getName());
                listeners.fireListeners(event.getSource(), event, TriggerEventProcessorStage.BEFORE_ACTION, action.getName(), actionContext);
                try {
                  action.process(event, actionContext);
                } catch (Exception e) {
                  listeners.fireListeners(event.getSource(), event, TriggerEventProcessorStage.FAILED, action.getName(), actionContext, e, null);
                  throw new Exception("Error executing action: " + action.getName() + " for trigger event: " + event, e);
                }
                List<String> afterActions = (List<String>) actionContext.getProperties().computeIfAbsent(TriggerEventProcessorStage.AFTER_ACTION.toString(), k -> new ArrayList<String>());
                afterActions.add(action.getName());
                listeners.fireListeners(event.getSource(), event, TriggerEventProcessorStage.AFTER_ACTION, action.getName(), actionContext);
              }
              if (enqueued) {
                TriggerEvent ev = scheduledTrigger.dequeue();
                assert ev.getId().equals(event.getId());
              }
              listeners.fireListeners(event.getSource(), event, TriggerEventProcessorStage.SUCCEEDED);
            } catch (Exception e) {
              log.warn("Exception executing actions", e);
            } finally {
              cooldownStart.set(System.nanoTime());
              hasPendingActions.set(false);
            }
          });
        } else {
          if (enqueued) {
            TriggerEvent ev = scheduledTrigger.dequeue();
            if (!ev.getId().equals(event.getId())) {
              throw new RuntimeException("Wrong event dequeued, queue of " + scheduledTrigger.trigger.getName()
              + " is broken! Expected event=" + event + " but got " + ev);
            }
          }
          listeners.fireListeners(event.getSource(), event, TriggerEventProcessorStage.SUCCEEDED);
          hasPendingActions.set(false);
        }
        return true;
      } else {
        // there is an action in the queue and we don't want to enqueue another until it is complete
        listeners.fireListeners(event.getSource(), event, TriggerEventProcessorStage.IGNORED, "Already processing another event.");
        return false;
      }
    });
    newTrigger.init(); // mark as ready for scheduling
    scheduledTrigger.scheduledFuture = scheduledThreadPoolExecutor.scheduleWithFixedDelay(scheduledTrigger, 0, DEFAULT_SCHEDULED_TRIGGER_DELAY_SECONDS, TimeUnit.SECONDS);
  }

  private void waitForPendingTasks(AutoScaling.Trigger newTrigger, List<TriggerAction> actions) throws AlreadyClosedException {
    DistribStateManager stateManager = dataProvider.getDistribStateManager();
    try {

      for (TriggerAction action : actions) {
        if (action instanceof ExecutePlanAction) {
          String parentPath = ZkStateReader.SOLR_AUTOSCALING_TRIGGER_STATE_PATH + "/" + newTrigger.getName() + "/" + action.getName();
          if (!stateManager.hasData(parentPath))  {
            break;
          }
          List<String> children = stateManager.listData(parentPath);
          if (children != null) {
            for (String child : children) {
              String path = parentPath + '/' + child;
              VersionedData data = stateManager.getData(path, null);
              if (data != null) {
                Map map = (Map) Utils.fromJSON(data.getData());
                String requestid = (String) map.get("requestid");
                try {
                  log.debug("Found pending task with requestid={}", requestid);
                  RequestStatusResponse statusResponse = waitForTaskToFinish(dataProvider, requestid,
                      ExecutePlanAction.DEFAULT_TASK_TIMEOUT_SECONDS, TimeUnit.SECONDS);
                  if (statusResponse != null) {
                    RequestStatusState state = statusResponse.getRequestStatus();
                    if (state == RequestStatusState.COMPLETED || state == RequestStatusState.FAILED || state == RequestStatusState.NOT_FOUND) {
                      stateManager.removeData(path, -1);
                    }
                  }
                } catch (Exception e) {
                  if (dataProvider.isClosed())  {
                    throw e; // propagate the abort to the caller
                  }
                  Throwable rootCause = ExceptionUtils.getRootCause(e);
                  if (rootCause instanceof IllegalStateException && rootCause.getMessage().contains("Connection pool shut down")) {
                    throw e;
                  }
                  if (rootCause instanceof TimeoutException && rootCause.getMessage().contains("Could not connect to ZooKeeper")) {
                    throw e;
                  }
                  log.error("Unexpected exception while waiting for pending task with requestid: " + requestid + " to finish", e);
                }
              }
            }
          }
        }
      }
    } catch (InterruptedException e) {
      Thread.currentThread().interrupt();
      throw new SolrException(SolrException.ErrorCode.SERVER_ERROR, "Thread interrupted", e);
    } catch (Exception e) {
      if (dataProvider.isClosed())  {
        throw new AlreadyClosedException("The Solr instance has been shutdown");
      }
      // we catch but don't rethrow because a failure to wait for pending tasks
      // should not keep the actions from executing
      log.error("Unexpected exception while waiting for pending tasks to finish", e);
    }
  }

  /**
   * Removes and stops the trigger with the given name. Also cleans up any leftover
   * state / events in ZK.
   *
   * @param triggerName the name of the trigger to be removed
   */
  public synchronized void remove(String triggerName) {
    ScheduledTrigger removed = scheduledTriggers.remove(triggerName);
    IOUtils.closeQuietly(removed);
    removeTriggerZKData(triggerName);
  }

  private void removeTriggerZKData(String triggerName) {
    String statePath = ZkStateReader.SOLR_AUTOSCALING_TRIGGER_STATE_PATH + "/" + triggerName;
    String eventsPath = ZkStateReader.SOLR_AUTOSCALING_EVENTS_PATH + "/" + triggerName;
    try {
      if (stateManager.hasData(statePath)) {
        stateManager.removeData(statePath, -1);
      }
    } catch (Exception e) {
      log.warn("Failed to remove state for removed trigger " + statePath, e);
    }
    try {
      if (stateManager.hasData(eventsPath)) {
        List<String> events = stateManager.listData(eventsPath);
        List<Op> ops = new ArrayList<>(events.size() + 1);
        events.forEach(ev -> {
          ops.add(Op.delete(eventsPath + "/" + ev, -1));
        });
        ops.add(Op.delete(eventsPath, -1));
        stateManager.multi(ops);
      }
    } catch (Exception e) {
      log.warn("Failed to remove events for removed trigger " + eventsPath, e);
    }
  }

  /**
   * @return an unmodifiable set of names of all triggers being managed by this class
   */
  public synchronized Set<String> getScheduledTriggerNames() {
    return Collections.unmodifiableSet(new HashSet<>(scheduledTriggers.keySet())); // shallow copy
  }

  @Override
  public void close() throws IOException {
    synchronized (this) {
      // mark that we are closed
      isClosed = true;
      for (ScheduledTrigger scheduledTrigger : scheduledTriggers.values()) {
        IOUtils.closeQuietly(scheduledTrigger);
      }
      scheduledTriggers.clear();
    }
    // shutdown and interrupt all running tasks because there's no longer any
    // guarantee about cluster state
    scheduledThreadPoolExecutor.shutdownNow();
    actionExecutor.shutdownNow();
    listeners.close();
  }

  private class ScheduledTrigger implements Runnable, Closeable {
    AutoScaling.Trigger trigger;
    ScheduledFuture<?> scheduledFuture;
    TriggerEventQueue queue;
    boolean replay;
    volatile boolean isClosed;

<<<<<<< HEAD
    ScheduledTrigger(AutoScaling.Trigger trigger, SolrCloudManager dataProvider, Stats stats) throws IOException {
      this.trigger = trigger;
      this.queue = new TriggerEventQueue(dataProvider, trigger.getName(), stats);
=======
    ScheduledTrigger(AutoScaling.Trigger trigger, SolrCloudManager cloudManager, Stats stats) throws IOException {
      this.trigger = trigger;
      this.queue = new TriggerEventQueue(cloudManager, trigger.getName(), stats);
>>>>>>> 487f6762
      this.replay = true;
      this.isClosed = false;
    }

    public void setReplay(boolean replay) {
      this.replay = replay;
    }

    public boolean enqueue(TriggerEvent event) {
      if (isClosed) {
        throw new AlreadyClosedException("ScheduledTrigger " + trigger.getName() + " has been closed.");
      }
      return queue.offerEvent(event);
    }

    public TriggerEvent dequeue() {
      if (isClosed) {
        throw new AlreadyClosedException("ScheduledTrigger " + trigger.getName() + " has been closed.");
      }
      TriggerEvent event = queue.pollEvent();
      return event;
    }

    @Override
    public void run() {
      if (isClosed) {
        throw new AlreadyClosedException("ScheduledTrigger " + trigger.getName() + " has been closed.");
      }
      // fire a trigger only if an action is not pending
      // note this is not fool proof e.g. it does not prevent an action being executed while a trigger
      // is still executing. There is additional protection against that scenario in the event listener.
      if (!hasPendingActions.get())  {
        // replay accumulated events on first run, if any
        if (replay) {
          TriggerEvent event;
          // peek first without removing - we may crash before calling the listener
          while ((event = queue.peekEvent()) != null) {
            // override REPLAYING=true
            event.getProperties().put(TriggerEvent.REPLAYING, true);
            if (! trigger.getProcessor().process(event)) {
              log.error("Failed to re-play event, discarding: " + event);
            }
            queue.pollEvent(); // always remove it from queue
          }
          // now restore saved state to possibly generate new events from old state on the first run
          try {
            trigger.restoreState();
          } catch (Exception e) {
            // log but don't throw - see below
            log.error("Error restoring trigger state " + trigger.getName(), e);
          }
          replay = false;
        }
        try {
          trigger.run();
        } catch (Exception e) {
          // log but do not propagate exception because an exception thrown from a scheduled operation
          // will suppress future executions
          log.error("Unexpected exception from trigger: " + trigger.getName(), e);
        } finally {
          // checkpoint after each run
          trigger.saveState();
        }
      }
    }

    @Override
    public void close() throws IOException {
      isClosed = true;
      if (scheduledFuture != null) {
        scheduledFuture.cancel(true);
      }
      IOUtils.closeQuietly(trigger);
    }
  }

  private class TriggerListeners {
    Map<String, Map<TriggerEventProcessorStage, List<TriggerListener>>> listenersPerStage = new HashMap<>();
    Map<String, TriggerListener> listenersPerName = new HashMap<>();
    ReentrantLock updateLock = new ReentrantLock();

    void setAutoScalingConfig(AutoScalingConfig autoScalingConfig) {
      updateLock.lock();
      // we will recreate this from scratch
      listenersPerStage.clear();
      try {
        Set<String> triggerNames = autoScalingConfig.getTriggerConfigs().keySet();
        Map<String, AutoScalingConfig.TriggerListenerConfig> configs = autoScalingConfig.getTriggerListenerConfigs();
        Set<String> listenerNames = configs.entrySet().stream().map(entry -> entry.getValue().name).collect(Collectors.toSet());
        // close those for non-existent triggers and nonexistent listener configs
        for (Iterator<Map.Entry<String, TriggerListener>> it = listenersPerName.entrySet().iterator(); it.hasNext(); ) {
          Map.Entry<String, TriggerListener> entry = it.next();
          String name = entry.getKey();
          TriggerListener listener = entry.getValue();
          if (!triggerNames.contains(listener.getConfig().trigger) || !listenerNames.contains(name)) {
            try {
              listener.close();
            } catch (Exception e) {
              log.warn("Exception closing old listener " + listener.getConfig(), e);
            }
            it.remove();
          }
        }
        for (Map.Entry<String, AutoScalingConfig.TriggerListenerConfig> entry : configs.entrySet()) {
          AutoScalingConfig.TriggerListenerConfig config = entry.getValue();
          if (!triggerNames.contains(config.trigger)) {
            log.debug("-- skipping listener for non-existent trigger: {}", config);
            continue;
          }
          // find previous instance and reuse if possible
          TriggerListener oldListener = listenersPerName.get(config.name);
          TriggerListener listener = null;
          if (oldListener != null) {
            if (!oldListener.getConfig().equals(config)) { // changed config
              try {
                oldListener.close();
              } catch (Exception e) {
                log.warn("Exception closing old listener " + oldListener.getConfig(), e);
              }
            } else {
              listener = oldListener; // reuse
            }
          }
          if (listener == null) { // create new instance
            String clazz = config.listenerClass;
            try {
              listener = loader.newInstance(clazz, TriggerListener.class);
            } catch (Exception e) {
              log.warn("Invalid TriggerListener class name '" + clazz + "', skipping...", e);
            }
            if (listener != null) {
              try {
                listener.init(dataProvider, config);
                listenersPerName.put(config.name, listener);
              } catch (Exception e) {
                log.warn("Error initializing TriggerListener " + config, e);
                IOUtils.closeQuietly(listener);
                listener = null;
              }
            }
          }
          if (listener == null) {
            continue;
          }
          // add per stage
          for (TriggerEventProcessorStage stage : config.stages) {
            addPerStage(config.trigger, stage, listener);
          }
          // add also for beforeAction / afterAction TriggerStage
          if (!config.beforeActions.isEmpty()) {
            addPerStage(config.trigger, TriggerEventProcessorStage.BEFORE_ACTION, listener);
          }
          if (!config.afterActions.isEmpty()) {
            addPerStage(config.trigger, TriggerEventProcessorStage.AFTER_ACTION, listener);
          }
        }
      } finally {
        updateLock.unlock();
      }
    }

    private void addPerStage(String triggerName, TriggerEventProcessorStage stage, TriggerListener listener) {
      Map<TriggerEventProcessorStage, List<TriggerListener>> perStage =
          listenersPerStage.computeIfAbsent(triggerName, k -> new HashMap<>());
      List<TriggerListener> lst = perStage.computeIfAbsent(stage, k -> new ArrayList<>(3));
      lst.add(listener);
    }

    void reset() {
      updateLock.lock();
      try {
        listenersPerStage.clear();
        for (TriggerListener listener : listenersPerName.values()) {
          IOUtils.closeQuietly(listener);
        }
        listenersPerName.clear();
      } finally {
        updateLock.unlock();
      }
    }

    void close() {
      reset();
    }

    List<TriggerListener> getTriggerListeners(String trigger, TriggerEventProcessorStage stage) {
      Map<TriggerEventProcessorStage, List<TriggerListener>> perStage = listenersPerStage.get(trigger);
      if (perStage == null) {
        return Collections.emptyList();
      }
      List<TriggerListener> lst = perStage.get(stage);
      if (lst == null) {
        return Collections.emptyList();
      } else {
        return Collections.unmodifiableList(lst);
      }
    }

    void fireListeners(String trigger, TriggerEvent event, TriggerEventProcessorStage stage) {
      fireListeners(trigger, event, stage, null, null, null, null);
    }

    void fireListeners(String trigger, TriggerEvent event, TriggerEventProcessorStage stage, String message) {
      fireListeners(trigger, event, stage, null, null, null, message);
    }

    void fireListeners(String trigger, TriggerEvent event, TriggerEventProcessorStage stage, String actionName,
                       ActionContext context) {
      fireListeners(trigger, event, stage, actionName, context, null, null);
    }

    void fireListeners(String trigger, TriggerEvent event, TriggerEventProcessorStage stage, String actionName,
                       ActionContext context, Throwable error, String message) {
      updateLock.lock();
      try {
        for (TriggerListener listener : getTriggerListeners(trigger, stage)) {
          if (actionName != null) {
            AutoScalingConfig.TriggerListenerConfig config = listener.getConfig();
            if (stage == TriggerEventProcessorStage.BEFORE_ACTION) {
              if (!config.beforeActions.contains(actionName)) {
                continue;
              }
            } else if (stage == TriggerEventProcessorStage.AFTER_ACTION) {
              if (!config.afterActions.contains(actionName)) {
                continue;
              }
            }
          }
          try {
            listener.onEvent(event, stage, actionName, context, error, message);
          } catch (Exception e) {
            log.warn("Exception running listener " + listener.getConfig(), e);
          }
        }
      } finally {
        updateLock.unlock();
      }
    }
  }
}<|MERGE_RESOLUTION|>--- conflicted
+++ resolved
@@ -156,14 +156,6 @@
     if (isClosed) {
       throw new AlreadyClosedException("ScheduledTriggers has been closed and cannot be used anymore");
     }
-<<<<<<< HEAD
-    ScheduledTrigger scheduledTrigger;
-    try {
-      scheduledTrigger = new ScheduledTrigger(newTrigger, dataProvider, queueStats);
-    } catch (IOException e) {
-      throw new SolrException(SolrException.ErrorCode.SERVER_ERROR, "exception creating scheduled trigger", e);
-    }
-=======
     ScheduledTrigger st;
     try {
       st = new ScheduledTrigger(newTrigger, dataProvider, queueStats);
@@ -180,7 +172,6 @@
     }
     ScheduledTrigger scheduledTrigger = st;
 
->>>>>>> 487f6762
     ScheduledTrigger old = scheduledTriggers.putIfAbsent(newTrigger.getName(), scheduledTrigger);
     if (old != null) {
       if (old.trigger.equals(newTrigger)) {
@@ -423,15 +414,9 @@
     boolean replay;
     volatile boolean isClosed;
 
-<<<<<<< HEAD
-    ScheduledTrigger(AutoScaling.Trigger trigger, SolrCloudManager dataProvider, Stats stats) throws IOException {
-      this.trigger = trigger;
-      this.queue = new TriggerEventQueue(dataProvider, trigger.getName(), stats);
-=======
     ScheduledTrigger(AutoScaling.Trigger trigger, SolrCloudManager cloudManager, Stats stats) throws IOException {
       this.trigger = trigger;
       this.queue = new TriggerEventQueue(cloudManager, trigger.getName(), stats);
->>>>>>> 487f6762
       this.replay = true;
       this.isClosed = false;
     }
