/*
 * Licensed to the Apache Software Foundation (ASF) under one or more
 * contributor license agreements.  See the NOTICE file distributed with
 * this work for additional information regarding copyright ownership.
 * The ASF licenses this file to You under the Apache License, Version 2.0
 * (the "License"); you may not use this file except in compliance with
 * the License.  You may obtain a copy of the License at
 *
 *     http://www.apache.org/licenses/LICENSE-2.0
 *
 * Unless required by applicable law or agreed to in writing, software
 * distributed under the License is distributed on an "AS IS" BASIS,
 * WITHOUT WARRANTIES OR CONDITIONS OF ANY KIND, either express or implied.
 * See the License for the specific language governing permissions and
 * limitations under the License.
 */
package org.apache.solr.update.processor;

import static org.apache.solr.update.processor.DistributingUpdateProcessorFactory.DISTRIB_UPDATE_PARAM;

import java.io.IOException;
import java.lang.invoke.MethodHandles;
import java.util.ArrayList;
import java.util.Arrays;
import java.util.Collection;
import java.util.Collections;
import java.util.HashMap;
import java.util.HashSet;
import java.util.List;
import java.util.Map;
import java.util.Map.Entry;
import java.util.Set;
import java.util.concurrent.TimeUnit;
import java.util.concurrent.atomic.AtomicInteger;
import java.util.concurrent.locks.ReentrantLock;

import org.apache.lucene.util.BytesRef;
import org.apache.lucene.util.CharsRefBuilder;
import org.apache.solr.client.solrj.request.UpdateRequest;
import org.apache.solr.cloud.CloudDescriptor;
import org.apache.solr.cloud.DistributedQueue;
import org.apache.solr.cloud.Overseer;
import org.apache.solr.cloud.ZkController;
import org.apache.solr.cloud.overseer.OverseerAction;
import org.apache.solr.common.SolrException;
import org.apache.solr.common.SolrException.ErrorCode;
import org.apache.solr.common.SolrInputDocument;
import org.apache.solr.common.SolrInputField;
import org.apache.solr.common.cloud.ClusterState;
import org.apache.solr.common.cloud.CompositeIdRouter;
import org.apache.solr.common.cloud.DocCollection;
import org.apache.solr.common.cloud.DocRouter;
import org.apache.solr.common.cloud.Replica;
import org.apache.solr.common.cloud.RoutingRule;
import org.apache.solr.common.cloud.Slice;
import org.apache.solr.common.cloud.Slice.State;
import org.apache.solr.common.cloud.SolrZkClient;
import org.apache.solr.common.cloud.ZkCoreNodeProps;
import org.apache.solr.common.cloud.ZkStateReader;
import org.apache.solr.common.cloud.ZooKeeperException;
import org.apache.solr.common.params.ModifiableSolrParams;
import org.apache.solr.common.params.ShardParams;
import org.apache.solr.common.params.SolrParams;
import org.apache.solr.common.params.UpdateParams;
import org.apache.solr.common.util.Hash;
import org.apache.solr.common.util.NamedList;
import org.apache.solr.common.util.Utils;
import org.apache.solr.core.CoreDescriptor;
import org.apache.solr.handler.component.RealTimeGetComponent;
import org.apache.solr.request.SolrQueryRequest;
import org.apache.solr.response.SolrQueryResponse;
import org.apache.solr.schema.SchemaField;
import org.apache.solr.update.AddUpdateCommand;
import org.apache.solr.update.CommitUpdateCommand;
import org.apache.solr.update.DeleteUpdateCommand;
import org.apache.solr.update.SolrCmdDistributor;
import org.apache.solr.update.SolrCmdDistributor.Error;
import org.apache.solr.update.SolrCmdDistributor.Node;
import org.apache.solr.update.SolrCmdDistributor.RetryNode;
import org.apache.solr.update.SolrCmdDistributor.StdNode;
import org.apache.solr.update.SolrIndexSplitter;
import org.apache.solr.update.UpdateCommand;
import org.apache.solr.update.UpdateHandler;
import org.apache.solr.update.UpdateLog;
import org.apache.solr.update.VersionBucket;
import org.apache.solr.update.VersionInfo;
import org.apache.solr.util.TestInjection;
import org.apache.zookeeper.KeeperException;
import org.slf4j.Logger;
import org.slf4j.LoggerFactory;

// NOT mt-safe... create a new processor for each add thread
// TODO: we really should not wait for distrib after local? unless a certain replication factor is asked for
public class DistributedUpdateProcessor extends UpdateRequestProcessor {
  
  public static final String DISTRIB_FROM_SHARD = "distrib.from.shard";
  public static final String DISTRIB_FROM_COLLECTION = "distrib.from.collection";
  public static final String DISTRIB_FROM_PARENT = "distrib.from.parent";
  public static final String DISTRIB_FROM = "distrib.from";
  private static final String TEST_DISTRIB_SKIP_SERVERS = "test.distrib.skip.servers";
  private static final Logger log = LoggerFactory.getLogger(MethodHandles.lookup().lookupClass());

  /**
   * Values this processor supports for the <code>DISTRIB_UPDATE_PARAM</code>.
   * This is an implementation detail exposed solely for tests.
   * 
   * @see DistributingUpdateProcessorFactory#DISTRIB_UPDATE_PARAM
   */
  public static enum DistribPhase {
    NONE, TOLEADER, FROMLEADER;

    public static DistribPhase parseParam(final String param) {
      if (param == null || param.trim().isEmpty()) {
        return NONE;
      }
      try {
        return valueOf(param);
      } catch (IllegalArgumentException e) {
        throw new SolrException
          (SolrException.ErrorCode.BAD_REQUEST, "Illegal value for " + 
           DISTRIB_UPDATE_PARAM + ": " + param, e);
      }
    }
  }
      
  /**
   * Keeps track of the replication factor achieved for a distributed update request
   * originated in this distributed update processor.
   */
  public static class RequestReplicationTracker {
    int minRf;    
    // if a leader is driving the update request, then this will be non-null
    // however a replica may also be driving the update request (forwards to leaders)
    // in which case we leave this as null so we only count the rf back from the leaders
    String onLeaderShardId;
    // track number of nodes we sent requests to and how many resulted in errors
    // there may be multiple requests per node when processing a batch
    Map<String,AtomicInteger> nodeErrorTracker;
    // if not using DirectUpdates, a leader may end up forwarding to other
    // leaders, so we need to keep the achieved rf for each of those too
    Map<String,Integer> otherLeaderRf;
    
    private RequestReplicationTracker(String shardId, int minRf) {
      this.minRf = minRf;
      this.onLeaderShardId = shardId;
      this.nodeErrorTracker = new HashMap<>(5);
      this.otherLeaderRf = new HashMap<>();
    }

    // gives the replication factor that was achieved for this request
    public int getAchievedRf() {
      // look across all shards to find the minimum achieved replication
      // factor ... unless the client is using direct updates from CloudSolrServer
      // there may be multiple shards at play here
      int achievedRf = 1;
      if (onLeaderShardId != null) {
        synchronized (nodeErrorTracker) {
          for (AtomicInteger nodeErrors : nodeErrorTracker.values()) {
            if (nodeErrors.get() == 0) 
              ++achievedRf;
          }
        }
      } else {
        // the node driving this updateRequest is not a leader and so
        // it only forwards to other leaders, so its local result doesn't count
        achievedRf = Integer.MAX_VALUE;
      }
      
      // min achieved may come from a request to another leader
      synchronized (otherLeaderRf) {
        for (Integer otherRf : otherLeaderRf.values()) {
          if (otherRf < achievedRf)
            achievedRf = otherRf;
        }
      }
      
      return (achievedRf == Integer.MAX_VALUE) ? 1 : achievedRf;
    }    
    
    public void trackRequestResult(Node node, boolean success, Integer rf) {
      String shardId = node.getShardId();      

      if (log.isDebugEnabled())
        log.debug("trackRequestResult("+node+"): success? "+success+" rf="+rf+
            ", shardId="+shardId+" onLeaderShardId="+onLeaderShardId);
      
      if (onLeaderShardId == null || !onLeaderShardId.equals(shardId)) {
        // result from another leader that we forwarded to
        synchronized (otherLeaderRf) {
          otherLeaderRf.put(shardId, rf != null ? rf : new Integer(1));
        }
        return;
      }
      
      if (onLeaderShardId != null) {
        // track result for this leader
        String nodeUrl = node.getUrl();
        AtomicInteger nodeErrors = null;
        // potentially many results flooding into this method from multiple nodes concurrently
        synchronized (nodeErrorTracker) {        
          nodeErrors = nodeErrorTracker.get(nodeUrl);
          if (nodeErrors == null) {
            nodeErrors = new AtomicInteger(0);
            nodeErrorTracker.put(nodeUrl, nodeErrors);      
          }
        }  
        
        if (!success)
          nodeErrors.incrementAndGet();
      }
    }
    
    public String toString() {
      StringBuilder sb = new StringBuilder("RequestReplicationTracker");
      sb.append(": onLeaderShardId=").append(String.valueOf(onLeaderShardId));
      sb.append(", minRf=").append(minRf);
      sb.append(", achievedRf=").append(getAchievedRf());
      return sb.toString();
    }
  }
  
  public static final String COMMIT_END_POINT = "commit_end_point";
  public static final String LOG_REPLAY = "log_replay";

<<<<<<< HEAD
  private boolean finished = false; // see finish()
=======
  // used to assert we don't call finish more than once, see finish()
  private boolean finished = false;
>>>>>>> 18bb8cae
  
  private final SolrQueryRequest req;
  private final SolrQueryResponse rsp;
  private final UpdateRequestProcessor next;
  private final AtomicUpdateDocumentMerger docMerger;

  public static final String VERSION_FIELD = "_version_";

  private final UpdateHandler updateHandler;
  private final UpdateLog ulog;
  private final VersionInfo vinfo;
  private final boolean versionsStored;
  private boolean returnVersions = true; // todo: default to false and make configurable

  private NamedList addsResponse = null;
  private NamedList deleteResponse = null;
  private NamedList deleteByQueryResponse = null;
  private CharsRefBuilder scratch;
  
  private final SchemaField idField;
  
  private SolrCmdDistributor cmdDistrib;

  private final boolean zkEnabled;

  private CloudDescriptor cloudDesc;
  private final String collection;
  private final ZkController zkController;
  
  // these are setup at the start of each request processing
  // method in this update processor
  private boolean isLeader = true;
  private boolean forwardToLeader = false;
  private boolean isSubShardLeader = false;
  private List<Node> nodes;

  private UpdateCommand updateCommand;  // the current command this processor is working on.
    
  //used for keeping track of replicas that have processed an add/update from the leader
  private RequestReplicationTracker replicationTracker = null;

  public DistributedUpdateProcessor(SolrQueryRequest req, SolrQueryResponse rsp, UpdateRequestProcessor next) {
    this(req, rsp, new AtomicUpdateDocumentMerger(req), next);
  }

  /** Specification of AtomicUpdateDocumentMerger is currently experimental.
   * @lucene.experimental
   */
  public DistributedUpdateProcessor(SolrQueryRequest req,
      SolrQueryResponse rsp, AtomicUpdateDocumentMerger docMerger, UpdateRequestProcessor next) {
    super(next);
    this.rsp = rsp;
    this.next = next;
    this.docMerger = docMerger;
    this.idField = req.getSchema().getUniqueKeyField();
    // version init

    this.updateHandler = req.getCore().getUpdateHandler();
    this.ulog = updateHandler.getUpdateLog();
    this.vinfo = ulog == null ? null : ulog.getVersionInfo();
    versionsStored = this.vinfo != null && this.vinfo.getVersionField() != null;
    returnVersions = req.getParams().getBool(UpdateParams.VERSIONS ,false);

    // TODO: better way to get the response, or pass back info to it?
    // SolrRequestInfo reqInfo = returnVersions ? SolrRequestInfo.getRequestInfo() : null;

    this.req = req;
    
    CoreDescriptor coreDesc = req.getCore().getCoreDescriptor();
    
    this.zkEnabled  = coreDesc.getCoreContainer().isZooKeeperAware();
    zkController = req.getCore().getCoreDescriptor().getCoreContainer().getZkController();
    if (zkEnabled) {
      cmdDistrib = new SolrCmdDistributor(coreDesc.getCoreContainer().getUpdateShardHandler());
    }
    //this.rsp = reqInfo != null ? reqInfo.getRsp() : null;

    cloudDesc = coreDesc.getCloudDescriptor();
    
    if (cloudDesc != null) {
      collection = cloudDesc.getCollectionName();
    } else {
      collection = null;
    }

  }

  private List<Node> setupRequest(String id, SolrInputDocument doc) {
    return setupRequest(id, doc, null);
  }

  private List<Node> setupRequest(String id, SolrInputDocument doc, String route) {
    List<Node> nodes = null;

    // if we are in zk mode...
    if (zkEnabled) {

      assert TestInjection.injectUpdateRandomPause();
      
      if ((updateCommand.getFlags() & (UpdateCommand.REPLAY | UpdateCommand.PEER_SYNC)) != 0) {
        isLeader = false;     // we actually might be the leader, but we don't want leader-logic for these types of updates anyway.
        forwardToLeader = false;
        return nodes;
      }

      ClusterState cstate = zkController.getClusterState();      
      DocCollection coll = cstate.getCollection(collection);
      Slice slice = coll.getRouter().getTargetSlice(id, doc, route, req.getParams(), coll);

      if (slice == null) {
        // No slice found.  Most strict routers will have already thrown an exception, so a null return is
        // a signal to use the slice of this core.
        // TODO: what if this core is not in the targeted collection?
        String shardId = req.getCore().getCoreDescriptor().getCloudDescriptor().getShardId();
        slice = coll.getSlice(shardId);
        if (slice == null) {
          throw new SolrException(ErrorCode.BAD_REQUEST, "No shard " + shardId + " in " + coll);
        }
      }

      DistribPhase phase =
          DistribPhase.parseParam(req.getParams().get(DISTRIB_UPDATE_PARAM));

      if (DistribPhase.FROMLEADER == phase && !couldIbeSubShardLeader(coll)) {
        if (req.getCore().getCoreDescriptor().getCloudDescriptor().isLeader()) {
          // locally we think we are leader but the request says it came FROMLEADER
          // that could indicate a problem, let the full logic below figure it out
        } else {

          assert TestInjection.injectFailReplicaRequests();
          
          isLeader = false;     // we actually might be the leader, but we don't want leader-logic for these types of updates anyway.
          forwardToLeader = false;
          return nodes;
        }
      }

      String shardId = slice.getName();

      try {
        // Not equivalent to getLeaderProps, which does retries to find a leader.
        // Replica leader = slice.getLeader();
        Replica leaderReplica = zkController.getZkStateReader().getLeaderRetry(
            collection, shardId);
        isLeader = leaderReplica.getName().equals(
            req.getCore().getCoreDescriptor().getCloudDescriptor()
                .getCoreNodeName());

        if (!isLeader) {
          isSubShardLeader = amISubShardLeader(coll, slice, id, doc);
          if (isSubShardLeader) {
            String myShardId = req.getCore().getCoreDescriptor().getCloudDescriptor().getShardId();
            slice = coll.getSlice(myShardId);
            shardId = myShardId;
            leaderReplica = zkController.getZkStateReader().getLeaderRetry(collection, myShardId);
            List<ZkCoreNodeProps> myReplicas = zkController.getZkStateReader()
                .getReplicaProps(collection, shardId, leaderReplica.getName(), null, Replica.State.DOWN);
          }
        }

        doDefensiveChecks(phase);

        // if request is coming from another collection then we want it to be sent to all replicas
        // even if its phase is FROMLEADER
        String fromCollection = updateCommand.getReq().getParams().get(DISTRIB_FROM_COLLECTION);

        if (DistribPhase.FROMLEADER == phase && !isSubShardLeader && fromCollection == null) {
          // we are coming from the leader, just go local - add no urls
          forwardToLeader = false;
        } else if (isLeader || isSubShardLeader) {
          // that means I want to forward onto my replicas...
          // so get the replicas...
          forwardToLeader = false;
          List<ZkCoreNodeProps> replicaProps = zkController.getZkStateReader()
              .getReplicaProps(collection, shardId, leaderReplica.getName(), null, Replica.State.DOWN);

          if (replicaProps != null) {
            if (nodes == null)  {
            nodes = new ArrayList<>(replicaProps.size());
            }
            // check for test param that lets us miss replicas
            String[] skipList = req.getParams().getParams(TEST_DISTRIB_SKIP_SERVERS);
            Set<String> skipListSet = null;
            if (skipList != null) {
              skipListSet = new HashSet<>(skipList.length);
              skipListSet.addAll(Arrays.asList(skipList));
              log.info("test.distrib.skip.servers was found and contains:" + skipListSet);
            }

            for (ZkCoreNodeProps props : replicaProps) {
              if (skipList != null) {
                boolean skip = skipListSet.contains(props.getCoreUrl());
                log.info("check url:" + props.getCoreUrl() + " against:" + skipListSet + " result:" + skip);
                if (!skip) {
                    nodes.add(new StdNode(props, collection, shardId));
                }
              } else {
                  nodes.add(new StdNode(props, collection, shardId));
              }
            }
          }

        } else {
          // I need to forward onto the leader...
          nodes = new ArrayList<>(1);
          nodes.add(new RetryNode(new ZkCoreNodeProps(leaderReplica), zkController.getZkStateReader(), collection, shardId));
          forwardToLeader = true;
        }

      } catch (InterruptedException e) {
        Thread.currentThread().interrupt();
        throw new ZooKeeperException(SolrException.ErrorCode.SERVER_ERROR, "",
            e);
      }
    }

    return nodes;
  }

  private boolean couldIbeSubShardLeader(DocCollection coll) {
    // Could I be the leader of a shard in "construction/recovery" state?
    String myShardId = req.getCore().getCoreDescriptor().getCloudDescriptor().getShardId();
    Slice mySlice = coll.getSlice(myShardId);
    State state = mySlice.getState();
    return state == Slice.State.CONSTRUCTION || state == Slice.State.RECOVERY;
  }
  
  private boolean amISubShardLeader(DocCollection coll, Slice parentSlice, String id, SolrInputDocument doc) throws InterruptedException {
    // Am I the leader of a shard in "construction/recovery" state?
    String myShardId = req.getCore().getCoreDescriptor().getCloudDescriptor().getShardId();
    Slice mySlice = coll.getSlice(myShardId);
    final State state = mySlice.getState();
    if (state == Slice.State.CONSTRUCTION || state == Slice.State.RECOVERY) {
      Replica myLeader = zkController.getZkStateReader().getLeaderRetry(collection, myShardId);
      boolean amILeader = myLeader.getName().equals(
          req.getCore().getCoreDescriptor().getCloudDescriptor()
              .getCoreNodeName());
      if (amILeader) {
        // Does the document belong to my hash range as well?
        DocRouter.Range myRange = mySlice.getRange();
        if (myRange == null) myRange = new DocRouter.Range(Integer.MIN_VALUE, Integer.MAX_VALUE);
        if (parentSlice != null)  {
          boolean isSubset = parentSlice.getRange() != null && myRange.isSubsetOf(parentSlice.getRange());
          return isSubset && coll.getRouter().isTargetSlice(id, doc, req.getParams(), myShardId, coll);
        } else  {
          // delete by query case -- as long as I am a sub shard leader we're fine
          return true;
        }
      }
    }
    return false;
  }

  private List<Node> getSubShardLeaders(DocCollection coll, String shardId, String docId, SolrInputDocument doc) {
    Collection<Slice> allSlices = coll.getSlices();
    List<Node> nodes = null;
    for (Slice aslice : allSlices) {
      final Slice.State state = aslice.getState();
      if (state == Slice.State.CONSTRUCTION || state == Slice.State.RECOVERY)  {
        DocRouter.Range myRange = coll.getSlice(shardId).getRange();
        if (myRange == null) myRange = new DocRouter.Range(Integer.MIN_VALUE, Integer.MAX_VALUE);
        boolean isSubset = aslice.getRange() != null && aslice.getRange().isSubsetOf(myRange);
        if (isSubset &&
            (docId == null // in case of deletes
            || (docId != null && coll.getRouter().isTargetSlice(docId, doc, req.getParams(), aslice.getName(), coll)))) {
          Replica sliceLeader = aslice.getLeader();
          // slice leader can be null because node/shard is created zk before leader election
          if (sliceLeader != null && zkController.getClusterState().liveNodesContain(sliceLeader.getNodeName()))  {
            if (nodes == null) nodes = new ArrayList<>();
            ZkCoreNodeProps nodeProps = new ZkCoreNodeProps(sliceLeader);
            nodes.add(new StdNode(nodeProps, coll.getName(), shardId));
          }
        }
      }
    }
    return nodes;
  }

  private List<Node> getNodesByRoutingRules(ClusterState cstate, DocCollection coll, String id, SolrInputDocument doc)  {
    DocRouter router = coll.getRouter();
    List<Node> nodes = null;
    if (router instanceof CompositeIdRouter)  {
      CompositeIdRouter compositeIdRouter = (CompositeIdRouter) router;
      String myShardId = req.getCore().getCoreDescriptor().getCloudDescriptor().getShardId();
      Slice slice = coll.getSlice(myShardId);
      Map<String, RoutingRule> routingRules = slice.getRoutingRules();
      if (routingRules != null) {

        // delete by query case
        if (id == null) {
          for (Entry<String, RoutingRule> entry : routingRules.entrySet()) {
            String targetCollectionName = entry.getValue().getTargetCollectionName();
            Collection<Slice> activeSlices = cstate.getActiveSlices(targetCollectionName);
            if (activeSlices != null && !activeSlices.isEmpty()) {
              Slice any = activeSlices.iterator().next();
              if (nodes == null) nodes = new ArrayList<>();
              nodes.add(new StdNode(new ZkCoreNodeProps(any.getLeader())));
            }
          }
          return nodes;
        }

        String routeKey = SolrIndexSplitter.getRouteKey(id);
        if (routeKey != null) {
          RoutingRule rule = routingRules.get(routeKey + "!");
          if (rule != null) {
            if (! rule.isExpired()) {
              List<DocRouter.Range> ranges = rule.getRouteRanges();
              if (ranges != null && !ranges.isEmpty()) {
                int hash = compositeIdRouter.sliceHash(id, doc, null, coll);
                for (DocRouter.Range range : ranges) {
                  if (range.includes(hash)) {
                    DocCollection targetColl = cstate.getCollection(rule.getTargetCollectionName());
                    Collection<Slice> activeSlices = targetColl.getRouter().getSearchSlicesSingle(id, null, targetColl);
                    if (activeSlices == null || activeSlices.isEmpty()) {
                      throw new SolrException(ErrorCode.SERVER_ERROR,
                          "No active slices serving " + id + " found for target collection: " + rule.getTargetCollectionName());
                    }
                    Replica targetLeader = cstate.getLeader(rule.getTargetCollectionName(), activeSlices.iterator().next().getName());
                    if (nodes == null) nodes = new ArrayList<>(1);
                    nodes.add(new StdNode(new ZkCoreNodeProps(targetLeader)));
                    break;
                  }
                }
              }
            } else  {
              ReentrantLock ruleExpiryLock = req.getCore().getRuleExpiryLock();
              if (!ruleExpiryLock.isLocked()) {
                try {
                  if (ruleExpiryLock.tryLock(10, TimeUnit.MILLISECONDS)) {
                    log.info("Going to expire routing rule");
                    try {
                      Map<String, Object> map = Utils.makeMap(Overseer.QUEUE_OPERATION, OverseerAction.REMOVEROUTINGRULE.toLower(),
                          ZkStateReader.COLLECTION_PROP, collection,
                          ZkStateReader.SHARD_ID_PROP, myShardId,
                          "routeKey", routeKey + "!");
                      SolrZkClient zkClient = req.getCore().getCoreDescriptor().getCoreContainer().getZkController().getZkClient();
                      DistributedQueue queue = Overseer.getInQueue(zkClient);
                      queue.offer(Utils.toJSON(map));
                    } catch (KeeperException e) {
                      log.warn("Exception while removing routing rule for route key: " + routeKey, e);
                    } catch (Exception e) {
                      log.error("Exception while removing routing rule for route key: " + routeKey, e);
                    } finally {
                      ruleExpiryLock.unlock();
                    }
                  }
                } catch (InterruptedException e) {
                  Thread.currentThread().interrupt();
                }
              }
            }
          }
        }
      }
    }
    return nodes;
  }

  private void doDefensiveChecks(DistribPhase phase) {
    boolean isReplayOrPeersync = (updateCommand.getFlags() & (UpdateCommand.REPLAY | UpdateCommand.PEER_SYNC)) != 0;
    if (isReplayOrPeersync) return;

    String from = req.getParams().get(DISTRIB_FROM);
    ClusterState clusterState = zkController.getClusterState();
        
    CloudDescriptor cloudDescriptor = req.getCore().getCoreDescriptor().getCloudDescriptor();
    Slice mySlice = clusterState.getSlice(collection, cloudDescriptor.getShardId());
    boolean localIsLeader = cloudDescriptor.isLeader();
    if (DistribPhase.FROMLEADER == phase && localIsLeader && from != null) { // from will be null on log replay
      String fromShard = req.getParams().get(DISTRIB_FROM_PARENT);
      if (fromShard != null) {
        if (mySlice.getState() == Slice.State.ACTIVE)  {
          throw new SolrException(ErrorCode.SERVICE_UNAVAILABLE,
              "Request says it is coming from parent shard leader but we are in active state");
        }
        // shard splitting case -- check ranges to see if we are a sub-shard
        Slice fromSlice = zkController.getClusterState().getCollection(collection).getSlice(fromShard);
        DocRouter.Range parentRange = fromSlice.getRange();
        if (parentRange == null) parentRange = new DocRouter.Range(Integer.MIN_VALUE, Integer.MAX_VALUE);
        if (mySlice.getRange() != null && !mySlice.getRange().isSubsetOf(parentRange)) {
          throw new SolrException(ErrorCode.SERVICE_UNAVAILABLE,
              "Request says it is coming from parent shard leader but parent hash range is not superset of my range");
        }
      } else {
        String fromCollection = req.getParams().get(DISTRIB_FROM_COLLECTION); // is it because of a routing rule?
        if (fromCollection == null)  {
          log.error("Request says it is coming from leader, but we are the leader: " + req.getParamString());
          SolrException solrExc = new SolrException(ErrorCode.SERVICE_UNAVAILABLE, "Request says it is coming from leader, but we are the leader");
          solrExc.setMetadata("cause", "LeaderChanged");
          throw solrExc;
        }
      }
    }

    if ((isLeader && !localIsLeader) || (isSubShardLeader && !localIsLeader)) {
      log.error("ClusterState says we are the leader, but locally we don't think so");
      throw new SolrException(ErrorCode.SERVICE_UNAVAILABLE,
          "ClusterState says we are the leader (" + zkController.getBaseUrl()
              + "/" + req.getCore().getName() + "), but locally we don't think so. Request came from " + from);
    }
  }


  // used for deleteByQuery to get the list of nodes this leader should forward to
  private List<Node> setupRequest() {
    List<Node> nodes = null;
    String shardId = cloudDesc.getShardId();

    try {
      Replica leaderReplica = zkController.getZkStateReader().getLeaderRetry(
          collection, shardId);
      isLeader = leaderReplica.getName().equals(
          req.getCore().getCoreDescriptor().getCloudDescriptor()
              .getCoreNodeName());

      // TODO: what if we are no longer the leader?

      forwardToLeader = false;
      List<ZkCoreNodeProps> replicaProps = zkController.getZkStateReader()
          .getReplicaProps(collection, shardId, leaderReplica.getName());
      if (replicaProps != null) {
        nodes = new ArrayList<>(replicaProps.size());
        for (ZkCoreNodeProps props : replicaProps) {
          nodes.add(new StdNode(props, collection, shardId));
        }
      }
    } catch (InterruptedException e) {
      Thread.currentThread().interrupt();
      throw new ZooKeeperException(SolrException.ErrorCode.SERVER_ERROR, "",
          e);
    }

    return nodes;
  }


  @Override
  public void processAdd(AddUpdateCommand cmd) throws IOException {
    
    assert TestInjection.injectFailUpdateRequests();
    
    updateCommand = cmd;

    if (zkEnabled) {
      zkCheck();
      nodes = setupRequest(cmd.getHashableId(), cmd.getSolrInputDocument());
    } else {
      isLeader = getNonZkLeaderAssumption(req);
    }
    
    // check if client has requested minimum replication factor information
    int minRf = -1; // disabled by default
    if (replicationTracker != null) {
      minRf = replicationTracker.minRf; // for subsequent requests in the same batch
    } else {
      SolrParams rp = cmd.getReq().getParams();      
      String distribUpdate = rp.get(DISTRIB_UPDATE_PARAM);
      // somewhat tricky logic here: we only activate the replication tracker if we're on 
      // a leader or this is the top-level request processor
      if (distribUpdate == null || distribUpdate.equals(DistribPhase.TOLEADER.toString())) {
        String minRepFact = rp.get(UpdateRequest.MIN_REPFACT);
        if (minRepFact != null) {
          try {
            minRf = Integer.parseInt(minRepFact);
          } catch (NumberFormatException nfe) {
            minRf = -1;
          }
          
          if (minRf <= 0)
            throw new SolrException(ErrorCode.BAD_REQUEST, "Invalid value "+minRepFact+" for "+UpdateRequest.MIN_REPFACT+
                "; must be >0 and less than or equal to the collection replication factor.");
        }
        
        if (minRf > 1) {
          String myShardId = forwardToLeader ? null : cloudDesc.getShardId();
          replicationTracker = new RequestReplicationTracker(myShardId, minRf);
        }                
      }
    }
    
    // TODO: if minRf > 1 and we know the leader is the only active replica, we could fail
    // the request right here but for now I think it is better to just return the status
    // to the client that the minRf wasn't reached and let them handle it    
    
    boolean dropCmd = false;
    if (!forwardToLeader) {      
      dropCmd = versionAdd(cmd);
    }

    if (dropCmd) {
      // TODO: do we need to add anything to the response?
      return;
    }

    if (zkEnabled && isLeader && !isSubShardLeader)  {
      DocCollection coll = zkController.getClusterState().getCollection(collection);
      List<Node> subShardLeaders = getSubShardLeaders(coll, cloudDesc.getShardId(), cmd.getHashableId(), cmd.getSolrInputDocument());
      // the list<node> will actually have only one element for an add request
      if (subShardLeaders != null && !subShardLeaders.isEmpty()) {
        ModifiableSolrParams params = new ModifiableSolrParams(filterParams(req.getParams()));
        params.set(DISTRIB_UPDATE_PARAM, DistribPhase.FROMLEADER.toString());
        params.set(DISTRIB_FROM, ZkCoreNodeProps.getCoreUrl(
            zkController.getBaseUrl(), req.getCore().getName()));
        params.set(DISTRIB_FROM_PARENT, req.getCore().getCoreDescriptor().getCloudDescriptor().getShardId());
        for (Node subShardLeader : subShardLeaders) {
          cmdDistrib.distribAdd(cmd, Collections.singletonList(subShardLeader), params, true);
        }
      }
      final List<Node> nodesByRoutingRules = getNodesByRoutingRules(zkController.getClusterState(), coll, cmd.getHashableId(), cmd.getSolrInputDocument());
      if (nodesByRoutingRules != null && !nodesByRoutingRules.isEmpty())  {
        ModifiableSolrParams params = new ModifiableSolrParams(filterParams(req.getParams()));
        params.set(DISTRIB_UPDATE_PARAM, DistribPhase.FROMLEADER.toString());
        params.set(DISTRIB_FROM, ZkCoreNodeProps.getCoreUrl(
            zkController.getBaseUrl(), req.getCore().getName()));
        
        params.set(DISTRIB_FROM_COLLECTION, req.getCore().getCoreDescriptor().getCloudDescriptor().getCollectionName());
        params.set(DISTRIB_FROM_SHARD, req.getCore().getCoreDescriptor().getCloudDescriptor().getShardId());
        
        for (Node nodesByRoutingRule : nodesByRoutingRules) {
          cmdDistrib.distribAdd(cmd, Collections.singletonList(nodesByRoutingRule), params, true);
        }
      }
    }
    
    ModifiableSolrParams params = null;
    if (nodes != null) {
      params = new ModifiableSolrParams(filterParams(req.getParams()));
      params.set(DISTRIB_UPDATE_PARAM,
                 (isLeader || isSubShardLeader ?
                  DistribPhase.FROMLEADER.toString() :
                  DistribPhase.TOLEADER.toString()));
      params.set(DISTRIB_FROM, ZkCoreNodeProps.getCoreUrl(
          zkController.getBaseUrl(), req.getCore().getName()));
      
      if (replicationTracker != null && minRf > 1)
        params.set(UpdateRequest.MIN_REPFACT, String.valueOf(minRf));
      
      cmdDistrib.distribAdd(cmd, nodes, params, false, replicationTracker);
    }
    
    // TODO: what to do when no idField?
    if (returnVersions && rsp != null && idField != null) {
      if (addsResponse == null) {
        addsResponse = new NamedList<String>(1);
        rsp.add("adds",addsResponse);
      }
      if (scratch == null) scratch = new CharsRefBuilder();
      idField.getType().indexedToReadable(cmd.getIndexedId(), scratch);
      addsResponse.add(scratch.toString(), cmd.getVersion());
    }
    
    // TODO: keep track of errors?  needs to be done at a higher level though since
    // an id may fail before it gets to this processor.
    // Given that, it may also make sense to move the version reporting out of this
    // processor too.
  }
 
  // TODO: optionally fail if n replicas are not reached...
  private void doFinish() {
    // TODO: if not a forward and replication req is not specified, we could
    // send in a background thread    
    
    cmdDistrib.finish();    
    List<Error> errors = cmdDistrib.getErrors();
    // TODO - we may need to tell about more than one error...

    List<Error> errorsForClient = new ArrayList<>(errors.size());
    
    for (final SolrCmdDistributor.Error error : errors) {
      
      if (error.req.node instanceof RetryNode) {
        // if it's a forward, any fail is a problem - 
        // otherwise we assume things are fine if we got it locally
        // until we start allowing min replication param
        errorsForClient.add(error);
        continue;
      }

      // else...
      
      // for now we don't error - we assume if it was added locally, we
      // succeeded 
      if (log.isWarnEnabled()) {
        log.warn("Error sending update to " + error.req.node.getBaseUrl(), error.e);
      }
      
      // Since it is not a forward request, for each fail, try to tell them to
      // recover - the doc was already added locally, so it should have been
      // legit
       
      DistribPhase phase =
          DistribPhase.parseParam(error.req.uReq.getParams().get(DISTRIB_UPDATE_PARAM));       
      if (phase != DistribPhase.FROMLEADER)
        continue; // don't have non-leaders try to recovery other nodes

      // commits are special -- they can run on any node irrespective of whether it is a leader or not
      // we don't want to run recovery on a node which missed a commit command
      if (error.req.uReq.getParams().get(COMMIT_END_POINT) != null)
        continue;

      final String replicaUrl = error.req.node.getUrl();

      // if the remote replica failed the request because of leader change (SOLR-6511), then fail the request
      String cause = (error.e instanceof SolrException) ? ((SolrException)error.e).getMetadata("cause") : null;
      if ("LeaderChanged".equals(cause)) {
        // let's just fail this request and let the client retry? or just call processAdd again?
        log.error("On "+cloudDesc.getCoreNodeName()+", replica "+replicaUrl+
            " now thinks it is the leader! Failing the request to let the client retry! "+error.e);
        errorsForClient.add(error);
        break; // nocommit: why not continue?
      }

      String collection = null;
      String shardId = null;

      if (error.req.node instanceof StdNode) {
        StdNode stdNode = (StdNode)error.req.node;
        collection = stdNode.getCollection();
        shardId = stdNode.getShardId();

        // before we go setting other replicas to down, make sure we're still the leader!
        String leaderCoreNodeName = null;
        Exception getLeaderExc = null;
        Replica leaderProps = null;
        try {
            leaderProps = zkController.getZkStateReader().getLeader(collection, shardId);
          if (leaderProps != null) {
            leaderCoreNodeName = leaderProps.getName();
          }
        } catch (Exception exc) {
          getLeaderExc = exc;
        }
        if (leaderCoreNodeName == null) {
          log.warn("Failed to determine if {} is still the leader for collection={} shardId={} " +
                  "before putting {} into leader-initiated recovery",
              cloudDesc.getCoreNodeName(), collection, shardId, replicaUrl, getLeaderExc);
        }

        List<ZkCoreNodeProps> myReplicas = zkController.getZkStateReader().getReplicaProps(collection,
            cloudDesc.getShardId(), cloudDesc.getCoreNodeName());
        boolean foundErrorNodeInReplicaList = false;
        if (myReplicas != null) {
          for (ZkCoreNodeProps replicaProp : myReplicas) {
            if (((Replica) replicaProp.getNodeProps()).getName().equals(((Replica)stdNode.getNodeProps().getNodeProps()).getName()))  {
              foundErrorNodeInReplicaList = true;
              break;
            }
          }
        }

        // If the client specified minRf and we didn't achieve the minRf, don't send recovery and let client retry
        if (replicationTracker != null && replicationTracker.getAchievedRf() < replicationTracker.minRf) {
          continue;
        }

        if (leaderCoreNodeName != null && cloudDesc.getCoreNodeName().equals(leaderCoreNodeName) // we are still same leader
            && foundErrorNodeInReplicaList // we found an error for one of replicas
            && !stdNode.getNodeProps().getCoreUrl().equals(leaderProps.getCoreUrl())) { // we do not want to put ourself into LIR
          try {
            // if false, then the node is probably not "live" anymore
            // and we do not need to send a recovery message
            Throwable rootCause = SolrException.getRootCause(error.e);
            log.error("Setting up to try to start recovery on replica {}", replicaUrl, rootCause);
            zkController.ensureReplicaInLeaderInitiatedRecovery(
                req.getCore().getCoreDescriptor().getCoreContainer(),
                collection,
                shardId,
                stdNode.getNodeProps(),
                req.getCore().getCoreDescriptor(),
                false /* forcePublishState */
            );
          } catch (Exception exc) {
            Throwable setLirZnodeFailedCause = SolrException.getRootCause(exc);
            log.error("Leader failed to set replica " +
                error.req.node.getUrl() + " state to DOWN due to: " + setLirZnodeFailedCause, setLirZnodeFailedCause);
          }
        } else {
          // not the leader anymore maybe or the error'd node is not my replica?
          if (!foundErrorNodeInReplicaList) {
            log.warn("Core "+cloudDesc.getCoreNodeName()+" belonging to "+collection+" "+
                shardId+", does not have error'd node " + stdNode.getNodeProps().getCoreUrl() + " as a replica. " +
                "No request recovery command will be sent!");
          } else {
            log.warn("Core " + cloudDesc.getCoreNodeName() + " is no longer the leader for " + collection + " "
                + shardId + " or we tried to put ourself into LIR, no request recovery command will be sent!");
          }
        }
      }
    }

    if (replicationTracker != null) {
      rsp.getResponseHeader().add(UpdateRequest.REPFACT, replicationTracker.getAchievedRf());
      rsp.getResponseHeader().add(UpdateRequest.MIN_REPFACT, replicationTracker.minRf);
      replicationTracker = null;
    }

    
    if (0 < errorsForClient.size()) {
      // nocommit: slight intentional change here: throwing instead of using setException directly
      // nocommit: sanity check that doesn't break any other assumptions?
      //
      // nocommit: if 1==errorsForClient.size() should we throw it directly? ... would mean changes for catching logic in TolerantUP.finish()
      throw new DistributedUpdatesAsyncException(errorsForClient);
    }
  }

 
  // must be synchronized by bucket
  private void doLocalAdd(AddUpdateCommand cmd) throws IOException {
    super.processAdd(cmd);
  }

  // must be synchronized by bucket
  private void doLocalDelete(DeleteUpdateCommand cmd) throws IOException {
    super.processDelete(cmd);
  }

  /**
   * @return whether or not to drop this cmd
   * @throws IOException If there is a low-level I/O error.
   */
  protected boolean versionAdd(AddUpdateCommand cmd) throws IOException {
    BytesRef idBytes = cmd.getIndexedId();

    if (idBytes == null) {
      super.processAdd(cmd);
      return false;
    }

    if (vinfo == null) {
      if (AtomicUpdateDocumentMerger.isAtomicUpdate(cmd)) {
        throw new SolrException
          (SolrException.ErrorCode.BAD_REQUEST,
           "Atomic document updates are not supported unless <updateLog/> is configured");
      } else {
        super.processAdd(cmd);
        return false;
      }
    }

    // This is only the hash for the bucket, and must be based only on the uniqueKey (i.e. do not use a pluggable hash here)
    int bucketHash = Hash.murmurhash3_x86_32(idBytes.bytes, idBytes.offset, idBytes.length, 0);

    // at this point, there is an update we need to try and apply.
    // we may or may not be the leader.

    // Find any existing version in the document
    // TODO: don't reuse update commands any more!
    long versionOnUpdate = cmd.getVersion();

    if (versionOnUpdate == 0) {
      SolrInputField versionField = cmd.getSolrInputDocument().getField(VersionInfo.VERSION_FIELD);
      if (versionField != null) {
        Object o = versionField.getValue();
        versionOnUpdate = o instanceof Number ? ((Number) o).longValue() : Long.parseLong(o.toString());
      } else {
        // Find the version
        String versionOnUpdateS = req.getParams().get(VERSION_FIELD);
        versionOnUpdate = versionOnUpdateS == null ? 0 : Long.parseLong(versionOnUpdateS);
      }
    }

    boolean isReplayOrPeersync = (cmd.getFlags() & (UpdateCommand.REPLAY | UpdateCommand.PEER_SYNC)) != 0;
    boolean leaderLogic = isLeader && !isReplayOrPeersync;
    boolean forwardedFromCollection = cmd.getReq().getParams().get(DISTRIB_FROM_COLLECTION) != null;

    VersionBucket bucket = vinfo.bucket(bucketHash);

    vinfo.lockForUpdate();
    try {
      synchronized (bucket) {
        // we obtain the version when synchronized and then do the add so we can ensure that
        // if version1 < version2 then version1 is actually added before version2.

        // even if we don't store the version field, synchronizing on the bucket
        // will enable us to know what version happened first, and thus enable
        // realtime-get to work reliably.
        // TODO: if versions aren't stored, do we need to set on the cmd anyway for some reason?
        // there may be other reasons in the future for a version on the commands

        boolean checkDeleteByQueries = false;

        if (versionsStored) {

          long bucketVersion = bucket.highest;

          if (leaderLogic) {

            if (forwardedFromCollection && ulog.getState() == UpdateLog.State.ACTIVE) {
              // forwarded from a collection but we are not buffering so strip original version and apply our own
              // see SOLR-5308
              log.info("Removing version field from doc: " + cmd.getPrintableId());
              cmd.solrDoc.remove(VERSION_FIELD);
              versionOnUpdate = 0;
            }

            boolean updated = getUpdatedDocument(cmd, versionOnUpdate);

            // leaders can also be in buffering state during "migrate" API call, see SOLR-5308
            if (forwardedFromCollection && ulog.getState() != UpdateLog.State.ACTIVE
                && (cmd.getFlags() & UpdateCommand.REPLAY) == 0) {
              // we're not in an active state, and this update isn't from a replay, so buffer it.
              log.info("Leader logic applied but update log is buffering: " + cmd.getPrintableId());
              cmd.setFlags(cmd.getFlags() | UpdateCommand.BUFFERING);
              ulog.add(cmd);
              return true;
            }

            if (versionOnUpdate != 0) {
              Long lastVersion = vinfo.lookupVersion(cmd.getIndexedId());
              long foundVersion = lastVersion == null ? -1 : lastVersion;
              if ( versionOnUpdate == foundVersion || (versionOnUpdate < 0 && foundVersion < 0) || (versionOnUpdate==1 && foundVersion > 0) ) {
                // we're ok if versions match, or if both are negative (all missing docs are equal), or if cmd
                // specified it must exist (versionOnUpdate==1) and it does.
              } else {
                throw new SolrException(ErrorCode.CONFLICT, "version conflict for " + cmd.getPrintableId() + " expected=" + versionOnUpdate + " actual=" + foundVersion);
              }
            }


            long version = vinfo.getNewClock();
            cmd.setVersion(version);
            cmd.getSolrInputDocument().setField(VersionInfo.VERSION_FIELD, version);
            bucket.updateHighest(version);
          } else {
            // The leader forwarded us this update.
            cmd.setVersion(versionOnUpdate);

            if (ulog.getState() != UpdateLog.State.ACTIVE && (cmd.getFlags() & UpdateCommand.REPLAY) == 0) {
              // we're not in an active state, and this update isn't from a replay, so buffer it.
              cmd.setFlags(cmd.getFlags() | UpdateCommand.BUFFERING);
              ulog.add(cmd);
              return true;
            }

            // if we aren't the leader, then we need to check that updates were not re-ordered
            if (bucketVersion != 0 && bucketVersion < versionOnUpdate) {
              // we're OK... this update has a version higher than anything we've seen
              // in this bucket so far, so we know that no reordering has yet occurred.
              bucket.updateHighest(versionOnUpdate);
            } else {
              // there have been updates higher than the current update.  we need to check
              // the specific version for this id.
              Long lastVersion = vinfo.lookupVersion(cmd.getIndexedId());
              if (lastVersion != null && Math.abs(lastVersion) >= versionOnUpdate) {
                // This update is a repeat, or was reordered.  We need to drop this update.
                log.debug("Dropping add update due to version {}", idBytes.utf8ToString());
                return true;
              }

              // also need to re-apply newer deleteByQuery commands
              checkDeleteByQueries = true;
            }
          }
        }
        
        boolean willDistrib = isLeader && nodes != null && nodes.size() > 0;
        
        SolrInputDocument clonedDoc = null;
        if (willDistrib) {
          clonedDoc = cmd.solrDoc.deepCopy();
        }

        // TODO: possibly set checkDeleteByQueries as a flag on the command?
        doLocalAdd(cmd);
        
        if (willDistrib) {
          cmd.solrDoc = clonedDoc;
        }

      }  // end synchronized (bucket)
    } finally {
      vinfo.unlockForUpdate();
    }
    return false;
  }

  // TODO: may want to switch to using optimistic locking in the future for better concurrency
  // that's why this code is here... need to retry in a loop closely around/in versionAdd
  boolean getUpdatedDocument(AddUpdateCommand cmd, long versionOnUpdate) throws IOException {
    if (!AtomicUpdateDocumentMerger.isAtomicUpdate(cmd)) return false;

    SolrInputDocument sdoc = cmd.getSolrInputDocument();
    BytesRef id = cmd.getIndexedId();
    SolrInputDocument oldDoc = RealTimeGetComponent.getInputDocument(cmd.getReq().getCore(), id);

    if (oldDoc == null) {
      // create a new doc by default if an old one wasn't found
      if (versionOnUpdate <= 0) {
        oldDoc = new SolrInputDocument();
      } else {
        // could just let the optimistic locking throw the error
        throw new SolrException(ErrorCode.CONFLICT, "Document not found for update.  id=" + cmd.getPrintableId());
      }
    } else {
      oldDoc.remove(VERSION_FIELD);
    }
    

    cmd.solrDoc = docMerger.merge(sdoc, oldDoc);
    return true;
  }

  @Override
  public void processDelete(DeleteUpdateCommand cmd) throws IOException {
    
    assert TestInjection.injectFailUpdateRequests();
    
    updateCommand = cmd;

    if (!cmd.isDeleteById()) {
      doDeleteByQuery(cmd);
      return;
    }

    if (zkEnabled) {
      zkCheck();
      nodes = setupRequest(cmd.getId(), null, cmd.getRoute());
    } else {
      isLeader = getNonZkLeaderAssumption(req);
    }
    
    boolean dropCmd = false;
    if (!forwardToLeader) {
      dropCmd  = versionDelete(cmd);
    }
    
    if (dropCmd) {
      // TODO: do we need to add anything to the response?
      return;
    }

    if (zkEnabled && isLeader && !isSubShardLeader)  {
      DocCollection coll = zkController.getClusterState().getCollection(collection);
      List<Node> subShardLeaders = getSubShardLeaders(coll, cloudDesc.getShardId(), cmd.getId(), null);
      // the list<node> will actually have only one element for an add request
      if (subShardLeaders != null && !subShardLeaders.isEmpty()) {
        ModifiableSolrParams params = new ModifiableSolrParams(filterParams(req.getParams()));
        params.set(DISTRIB_UPDATE_PARAM, DistribPhase.FROMLEADER.toString());
        params.set(DISTRIB_FROM, ZkCoreNodeProps.getCoreUrl(
            zkController.getBaseUrl(), req.getCore().getName()));
        params.set(DISTRIB_FROM_PARENT, cloudDesc.getShardId());
        cmdDistrib.distribDelete(cmd, subShardLeaders, params, true);
      }

      final List<Node> nodesByRoutingRules = getNodesByRoutingRules(zkController.getClusterState(), coll, cmd.getId(), null);
      if (nodesByRoutingRules != null && !nodesByRoutingRules.isEmpty())  {
        ModifiableSolrParams params = new ModifiableSolrParams(filterParams(req.getParams()));
        params.set(DISTRIB_UPDATE_PARAM, DistribPhase.FROMLEADER.toString());
        params.set(DISTRIB_FROM, ZkCoreNodeProps.getCoreUrl(
            zkController.getBaseUrl(), req.getCore().getName()));
        params.set(DISTRIB_FROM_COLLECTION, req.getCore().getCoreDescriptor().getCloudDescriptor().getCollectionName());
        params.set(DISTRIB_FROM_SHARD, req.getCore().getCoreDescriptor().getCloudDescriptor().getShardId());
        for (Node nodesByRoutingRule : nodesByRoutingRules) {
          cmdDistrib.distribDelete(cmd, Collections.singletonList(nodesByRoutingRule), params, true);
        }
      }
    }


    ModifiableSolrParams params = null;
    if (nodes != null) {

      params = new ModifiableSolrParams(filterParams(req.getParams()));
      params.set(DISTRIB_UPDATE_PARAM,
          (isLeader || isSubShardLeader ? DistribPhase.FROMLEADER.toString()
              : DistribPhase.TOLEADER.toString()));
      params.set(DISTRIB_FROM, ZkCoreNodeProps.getCoreUrl(
          zkController.getBaseUrl(), req.getCore().getName()));

      cmdDistrib.distribDelete(cmd, nodes, params);
    }

    // cmd.getIndexId == null when delete by query
    // TODO: what to do when no idField?
    if (returnVersions && rsp != null && cmd.getIndexedId() != null && idField != null) {
      if (deleteResponse == null) {
        deleteResponse = new NamedList<String>(1);
        rsp.add("deletes",deleteResponse);
      }
      if (scratch == null) scratch = new CharsRefBuilder();
      idField.getType().indexedToReadable(cmd.getIndexedId(), scratch);
      deleteResponse.add(scratch.toString(), cmd.getVersion());  // we're returning the version of the delete.. not the version of the doc we deleted.
    }
  }

  protected ModifiableSolrParams filterParams(SolrParams params) {
    ModifiableSolrParams fparams = new ModifiableSolrParams();
    passParam(params, fparams, UpdateParams.UPDATE_CHAIN);
    passParam(params, fparams, TEST_DISTRIB_SKIP_SERVERS);
    return fparams;
  }

  private void passParam(SolrParams params, ModifiableSolrParams fparams, String param) {
    String[] values = params.getParams(param);
    if (values != null) {
      for (String value : values) {
        fparams.add(param, value);
      }
    }
  }

  public void doDeleteByQuery(DeleteUpdateCommand cmd) throws IOException {
    // even in non zk mode, tests simulate updates from a leader
    if(!zkEnabled) {
      isLeader = getNonZkLeaderAssumption(req);
    } else {
      zkCheck();
    }

    // NONE: we are the first to receive this deleteByQuery
    //       - it must be forwarded to the leader of every shard
    // TO:   we are a leader receiving a forwarded deleteByQuery... we must:
    //       - block all updates (use VersionInfo)
    //       - flush *all* updates going to our replicas
    //       - forward the DBQ to our replicas and wait for the response
    //       - log + execute the local DBQ
    // FROM: we are a replica receiving a DBQ from our leader
    //       - log + execute the local DBQ
    DistribPhase phase = 
    DistribPhase.parseParam(req.getParams().get(DISTRIB_UPDATE_PARAM));

    DocCollection coll = zkEnabled 
      ? zkController.getClusterState().getCollection(collection) : null;

    if (zkEnabled && DistribPhase.NONE == phase) {
      boolean leaderForAnyShard = false;  // start off by assuming we are not a leader for any shard

      ModifiableSolrParams outParams = new ModifiableSolrParams(filterParams(req.getParams()));
      outParams.set(DISTRIB_UPDATE_PARAM, DistribPhase.TOLEADER.toString());
      outParams.set(DISTRIB_FROM, ZkCoreNodeProps.getCoreUrl(
          zkController.getBaseUrl(), req.getCore().getName()));

      SolrParams params = req.getParams();
      String route = params.get(ShardParams._ROUTE_);
      Collection<Slice> slices = coll.getRouter().getSearchSlices(route, params, coll);

      List<Node> leaders =  new ArrayList<>(slices.size());
      for (Slice slice : slices) {
        String sliceName = slice.getName();
        Replica leader;
        try {
          leader = zkController.getZkStateReader().getLeaderRetry(collection, sliceName);
        } catch (InterruptedException e) {
          throw new SolrException(ErrorCode.SERVICE_UNAVAILABLE, "Exception finding leader for shard " + sliceName, e);
        }

        // TODO: What if leaders changed in the meantime?
        // should we send out slice-at-a-time and if a node returns "hey, I'm not a leader" (or we get an error because it went down) then look up the new leader?

        // Am I the leader for this slice?
        ZkCoreNodeProps coreLeaderProps = new ZkCoreNodeProps(leader);
        String leaderCoreNodeName = leader.getName();
        String coreNodeName = req.getCore().getCoreDescriptor().getCloudDescriptor().getCoreNodeName();
        isLeader = coreNodeName.equals(leaderCoreNodeName);

        if (isLeader) {
          // don't forward to ourself
          leaderForAnyShard = true;
        } else {
          leaders.add(new StdNode(coreLeaderProps, collection, sliceName));
        }
      }

      outParams.remove("commit"); // this will be distributed from the local commit
      cmdDistrib.distribDelete(cmd, leaders, outParams);

      if (!leaderForAnyShard) {
        return;
      }

      // change the phase to TOLEADER so we look up and forward to our own replicas (if any)
      phase = DistribPhase.TOLEADER;
    }

    List<Node> replicas = null;

    if (zkEnabled && DistribPhase.TOLEADER == phase) {
      // This core should be a leader
      isLeader = true;
      replicas = setupRequest();
    } else if (DistribPhase.FROMLEADER == phase) {
      isLeader = false;
    }

    if (vinfo == null) {
      super.processDelete(cmd);
      return;
    }

    // at this point, there is an update we need to try and apply.
    // we may or may not be the leader.

    boolean isReplayOrPeersync = (cmd.getFlags() & (UpdateCommand.REPLAY | UpdateCommand.PEER_SYNC)) != 0;
    boolean leaderLogic = isLeader && !isReplayOrPeersync;

    versionDeleteByQuery(cmd);

    if (zkEnabled)  {
      // forward to all replicas
      ModifiableSolrParams params = new ModifiableSolrParams(filterParams(req.getParams()));
      params.set(VERSION_FIELD, Long.toString(cmd.getVersion()));
      params.set(DISTRIB_UPDATE_PARAM, DistribPhase.FROMLEADER.toString());
      params.set(DISTRIB_FROM, ZkCoreNodeProps.getCoreUrl(
          zkController.getBaseUrl(), req.getCore().getName()));

      boolean someReplicas = false;
      boolean subShardLeader = false;
      try {
        subShardLeader = amISubShardLeader(coll, null, null, null);
        if (subShardLeader)  {
          String myShardId = req.getCore().getCoreDescriptor().getCloudDescriptor().getShardId();
          Replica leaderReplica = zkController.getZkStateReader().getLeaderRetry(
              collection, myShardId);
          List<ZkCoreNodeProps> replicaProps = zkController.getZkStateReader()
              .getReplicaProps(collection, myShardId, leaderReplica.getName(), null, Replica.State.DOWN);
          if (replicaProps != null) {
            final List<Node> myReplicas = new ArrayList<>(replicaProps.size());
            for (ZkCoreNodeProps replicaProp : replicaProps) {
              myReplicas.add(new StdNode(replicaProp, collection, myShardId));
            }
            cmdDistrib.distribDelete(cmd, myReplicas, params);
            someReplicas = true;
          }
        }
      } catch (InterruptedException e) {
        Thread.currentThread().interrupt();
        throw new ZooKeeperException(ErrorCode.SERVER_ERROR, "", e);
      }

      if (leaderLogic) {
        List<Node> subShardLeaders = getSubShardLeaders(coll, cloudDesc.getShardId(), null, null);
        if (subShardLeaders != null)  {
          cmdDistrib.distribDelete(cmd, subShardLeaders, params, true);
        }
        final List<Node> nodesByRoutingRules = getNodesByRoutingRules(zkController.getClusterState(), coll, null, null);
        if (nodesByRoutingRules != null && !nodesByRoutingRules.isEmpty())  {
          params = new ModifiableSolrParams(filterParams(req.getParams()));
          params.set(DISTRIB_UPDATE_PARAM, DistribPhase.FROMLEADER.toString());
          params.set(DISTRIB_FROM, ZkCoreNodeProps.getCoreUrl(
              zkController.getBaseUrl(), req.getCore().getName()));
          params.set(DISTRIB_FROM_COLLECTION, req.getCore().getCoreDescriptor().getCloudDescriptor().getCollectionName());
          params.set(DISTRIB_FROM_SHARD, req.getCore().getCoreDescriptor().getCloudDescriptor().getShardId());
          cmdDistrib.distribDelete(cmd, nodesByRoutingRules, params, true);
        }
        if (replicas != null) {
          cmdDistrib.distribDelete(cmd, replicas, params);
          someReplicas = true;
        }
      }

      if (someReplicas)  {
        cmdDistrib.blockAndDoRetries();
      }
    }


    if (returnVersions && rsp != null) {
      if (deleteByQueryResponse == null) {
        deleteByQueryResponse = new NamedList<String>(1);
        rsp.add("deleteByQuery",deleteByQueryResponse);
      }
      deleteByQueryResponse.add(cmd.getQuery(), cmd.getVersion());
    }
  }

  protected void versionDeleteByQuery(DeleteUpdateCommand cmd) throws IOException {
    // Find the version
    long versionOnUpdate = cmd.getVersion();
    if (versionOnUpdate == 0) {
      String versionOnUpdateS = req.getParams().get(VERSION_FIELD);
      versionOnUpdate = versionOnUpdateS == null ? 0 : Long.parseLong(versionOnUpdateS);
    }
    versionOnUpdate = Math.abs(versionOnUpdate);  // normalize to positive version

    boolean isReplayOrPeersync = (cmd.getFlags() & (UpdateCommand.REPLAY | UpdateCommand.PEER_SYNC)) != 0;
    boolean leaderLogic = isLeader && !isReplayOrPeersync;

    if (!leaderLogic && versionOnUpdate == 0) {
      throw new SolrException(ErrorCode.BAD_REQUEST, "missing _version_ on update from leader");
    }

    vinfo.blockUpdates();
    try {

      if (versionsStored) {
        if (leaderLogic) {
          long version = vinfo.getNewClock();
          cmd.setVersion(-version);
          // TODO update versions in all buckets

          doLocalDelete(cmd);

        } else {
          cmd.setVersion(-versionOnUpdate);

          if (ulog.getState() != UpdateLog.State.ACTIVE && (cmd.getFlags() & UpdateCommand.REPLAY) == 0) {
            // we're not in an active state, and this update isn't from a replay, so buffer it.
            cmd.setFlags(cmd.getFlags() | UpdateCommand.BUFFERING);
            ulog.deleteByQuery(cmd);
            return;
          }

          doLocalDelete(cmd);
        }
      }

      // since we don't know which documents were deleted, the easiest thing to do is to invalidate
      // all real-time caches (i.e. UpdateLog) which involves also getting a new version of the IndexReader
      // (so cache misses will see up-to-date data)

    } finally {
      vinfo.unblockUpdates();
    }
  }

  // internal helper method to tell if we are the leader for an add or deleteById update
  boolean isLeader(UpdateCommand cmd) {
    updateCommand = cmd;

    if (zkEnabled) {
      zkCheck();
      if (cmd instanceof AddUpdateCommand) {
        AddUpdateCommand acmd = (AddUpdateCommand)cmd;
        nodes = setupRequest(acmd.getHashableId(), acmd.getSolrInputDocument());
      } else if (cmd instanceof DeleteUpdateCommand) {
        DeleteUpdateCommand dcmd = (DeleteUpdateCommand)cmd;
        nodes = setupRequest(dcmd.getId(), null);
      }
    } else {
      isLeader = getNonZkLeaderAssumption(req);
    }

    return isLeader;
  }

  private void zkCheck() {

    // Streaming updates can delay shutdown and cause big update reorderings (new streams can't be
    // initiated, but existing streams carry on).  This is why we check if the CC is shutdown.
    // See SOLR-8203 and loop HdfsChaosMonkeyNothingIsSafeTest (and check for inconsistent shards) to test.
    if (req.getCore().getCoreDescriptor().getCoreContainer().isShutDown()) {
      throw new SolrException(ErrorCode.SERVICE_UNAVAILABLE, "CoreContainer is shutting down.");
    }

    if ((updateCommand.getFlags() & (UpdateCommand.REPLAY | UpdateCommand.PEER_SYNC)) != 0) {
      // for log reply or peer sync, we don't need to be connected to ZK
      return;
    }

    if (!zkController.getZkClient().getConnectionManager().isLikelyExpired()) {
      return;
    }
    
    throw new SolrException(ErrorCode.SERVICE_UNAVAILABLE, "Cannot talk to ZooKeeper - Updates are disabled.");
  }

  protected boolean versionDelete(DeleteUpdateCommand cmd) throws IOException {

    BytesRef idBytes = cmd.getIndexedId();

    if (vinfo == null || idBytes == null) {
      super.processDelete(cmd);
      return false;
    }

    // This is only the hash for the bucket, and must be based only on the uniqueKey (i.e. do not use a pluggable hash here)
    int bucketHash = Hash.murmurhash3_x86_32(idBytes.bytes, idBytes.offset, idBytes.length, 0);

    // at this point, there is an update we need to try and apply.
    // we may or may not be the leader.

    // Find the version
    long versionOnUpdate = cmd.getVersion();
    if (versionOnUpdate == 0) {
      String versionOnUpdateS = req.getParams().get(VERSION_FIELD);
      versionOnUpdate = versionOnUpdateS == null ? 0 : Long.parseLong(versionOnUpdateS);
    }
    long signedVersionOnUpdate = versionOnUpdate;
    versionOnUpdate = Math.abs(versionOnUpdate);  // normalize to positive version

    boolean isReplayOrPeersync = (cmd.getFlags() & (UpdateCommand.REPLAY | UpdateCommand.PEER_SYNC)) != 0;
    boolean leaderLogic = isLeader && !isReplayOrPeersync;
    boolean forwardedFromCollection = cmd.getReq().getParams().get(DISTRIB_FROM_COLLECTION) != null;

    if (!leaderLogic && versionOnUpdate==0) {
      throw new SolrException(ErrorCode.BAD_REQUEST, "missing _version_ on update from leader");
    }

    VersionBucket bucket = vinfo.bucket(bucketHash);

    vinfo.lockForUpdate();
    try {

      synchronized (bucket) {
        if (versionsStored) {
          long bucketVersion = bucket.highest;

          if (leaderLogic) {

            if (forwardedFromCollection && ulog.getState() == UpdateLog.State.ACTIVE) {
              // forwarded from a collection but we are not buffering so strip original version and apply our own
              // see SOLR-5308
              log.info("Removing version field from doc: " + cmd.getId());
              versionOnUpdate = signedVersionOnUpdate = 0;
            }

            // leaders can also be in buffering state during "migrate" API call, see SOLR-5308
            if (forwardedFromCollection && ulog.getState() != UpdateLog.State.ACTIVE
                && (cmd.getFlags() & UpdateCommand.REPLAY) == 0) {
              // we're not in an active state, and this update isn't from a replay, so buffer it.
              log.info("Leader logic applied but update log is buffering: " + cmd.getId());
              cmd.setFlags(cmd.getFlags() | UpdateCommand.BUFFERING);
              ulog.delete(cmd);
              return true;
            }

            if (signedVersionOnUpdate != 0) {
              Long lastVersion = vinfo.lookupVersion(cmd.getIndexedId());
              long foundVersion = lastVersion == null ? -1 : lastVersion;
              if ( (signedVersionOnUpdate == foundVersion) || (signedVersionOnUpdate < 0 && foundVersion < 0) || (signedVersionOnUpdate == 1 && foundVersion > 0) ) {
                // we're ok if versions match, or if both are negative (all missing docs are equal), or if cmd
                // specified it must exist (versionOnUpdate==1) and it does.
              } else {
                throw new SolrException(ErrorCode.CONFLICT, "version conflict for " + cmd.getId() + " expected=" + signedVersionOnUpdate + " actual=" + foundVersion);
              }
            }

            long version = vinfo.getNewClock();
            cmd.setVersion(-version);
            bucket.updateHighest(version);
          } else {
            cmd.setVersion(-versionOnUpdate);

            if (ulog.getState() != UpdateLog.State.ACTIVE && (cmd.getFlags() & UpdateCommand.REPLAY) == 0) {
              // we're not in an active state, and this update isn't from a replay, so buffer it.
              cmd.setFlags(cmd.getFlags() | UpdateCommand.BUFFERING);
              ulog.delete(cmd);
              return true;
            }

            // if we aren't the leader, then we need to check that updates were not re-ordered
            if (bucketVersion != 0 && bucketVersion < versionOnUpdate) {
              // we're OK... this update has a version higher than anything we've seen
              // in this bucket so far, so we know that no reordering has yet occured.
              bucket.updateHighest(versionOnUpdate);
            } else {
              // there have been updates higher than the current update.  we need to check
              // the specific version for this id.
              Long lastVersion = vinfo.lookupVersion(cmd.getIndexedId());
              if (lastVersion != null && Math.abs(lastVersion) >= versionOnUpdate) {
                // This update is a repeat, or was reordered.  We need to drop this update.
                log.debug("Dropping delete update due to version {}", idBytes.utf8ToString());
                return true;
              }
            }
          }
        }

        doLocalDelete(cmd);
        return false;
      }  // end synchronized (bucket)

    } finally {
      vinfo.unlockForUpdate();
    }
  }

  @Override
  public void processCommit(CommitUpdateCommand cmd) throws IOException {
    
    assert TestInjection.injectFailUpdateRequests();
    
    updateCommand = cmd;
    List<Node> nodes = null;
    boolean singleLeader = false;
    if (zkEnabled) {
      zkCheck();
      
      nodes = getCollectionUrls(req, req.getCore().getCoreDescriptor()
          .getCloudDescriptor().getCollectionName());
      if (isLeader && nodes.size() == 1) {
        singleLeader = true;
      }
    }
    
    if (!zkEnabled || req.getParams().getBool(COMMIT_END_POINT, false) || singleLeader) {
      doLocalCommit(cmd);
    } else {
      ModifiableSolrParams params = new ModifiableSolrParams(filterParams(req.getParams()));
      if (!req.getParams().getBool(COMMIT_END_POINT, false)) {
        params.set(COMMIT_END_POINT, true);
        params.set(DISTRIB_UPDATE_PARAM, DistribPhase.FROMLEADER.toString());
        params.set(DISTRIB_FROM, ZkCoreNodeProps.getCoreUrl(
            zkController.getBaseUrl(), req.getCore().getName()));
        if (nodes != null) {
          cmdDistrib.distribCommit(cmd, nodes, params);
          cmdDistrib.blockAndDoRetries();
        }
      }
    }
  }

  private void doLocalCommit(CommitUpdateCommand cmd) throws IOException {
    if (vinfo != null) {
      vinfo.lockForUpdate();
    }
    try {

      if (ulog == null || ulog.getState() == UpdateLog.State.ACTIVE || (cmd.getFlags() & UpdateCommand.REPLAY) != 0) {
        super.processCommit(cmd);
      } else {
        log.info("Ignoring commit while not ACTIVE - state: " + ulog.getState() + " replay: " + ((cmd.getFlags() & UpdateCommand.REPLAY) != 0));
      }

    } finally {
      if (vinfo != null) {
        vinfo.unlockForUpdate();
      }
    }
  }
  
  @Override
  public void finish() throws IOException {
    assert ! finished : "lifecycle sanity check";
    finished = true;
    
    if (zkEnabled) doFinish();
    
    if (next != null && nodes == null) next.finish();
  }
 

  
  private List<Node> getCollectionUrls(SolrQueryRequest req, String collection) {
    ClusterState clusterState = req.getCore().getCoreDescriptor()
        .getCoreContainer().getZkController().getClusterState();
    Map<String,Slice> slices = clusterState.getSlicesMap(collection);
    if (slices == null) {
      throw new ZooKeeperException(ErrorCode.BAD_REQUEST,
          "Could not find collection in zk: " + clusterState);
    }
    final List<Node> urls = new ArrayList<>(slices.size());
    for (Map.Entry<String,Slice> sliceEntry : slices.entrySet()) {
      Slice replicas = slices.get(sliceEntry.getKey());

      Map<String,Replica> shardMap = replicas.getReplicasMap();
      
      for (Entry<String,Replica> entry : shardMap.entrySet()) {
        ZkCoreNodeProps nodeProps = new ZkCoreNodeProps(entry.getValue());
        if (clusterState.liveNodesContain(nodeProps.getNodeName())) {
          urls.add(new StdNode(nodeProps, collection, replicas.getName()));
        }
      }
    }
    if (urls.isEmpty()) {
      return null;
    }
    return urls;
  }

  /**
   * Returns a boolean indicating whether or not the caller should behave as
   * if this is the "leader" even when ZooKeeper is not enabled.  
   * (Even in non zk mode, tests may simulate updates to/from a leader)
   */
  public static boolean getNonZkLeaderAssumption(SolrQueryRequest req) {
    DistribPhase phase = 
      DistribPhase.parseParam(req.getParams().get(DISTRIB_UPDATE_PARAM));

    // if we have been told we are coming from a leader, then we are 
    // definitely not the leader.  Otherwise assume we are.
    return DistribPhase.FROMLEADER != phase;
  }

  public static final class DistributedUpdatesAsyncException extends SolrException {
    public final List<Error> errors;
    public DistributedUpdatesAsyncException(List<Error> errors) {
      super(buildCode(errors), buildMsg(errors), null);
      this.errors = errors;

      // nocommit: can/should we try to merge the ((SolrException)Error.e).getMetadata() into this.getMetadata() ?
    }

    /** Helper method for constructor */
    private static final int buildCode(List<Error> errors) {
      assert null != errors;
      assert 0 < errors.size();
      
      // if they are all the same, then we use that...
      int result = errors.get(0).statusCode;
      for (Error error : errors) {
        log.trace("REMOTE ERROR: {}", error);
        if (result != error.statusCode ) {
          // ...otherwise use sensible default
          return ErrorCode.SERVER_ERROR.code;
        }
      }
      return result;
    }
    
    /** Helper method for constructor */
    private static final String buildMsg(List<Error> errors) {
      assert null != errors;
      assert 0 < errors.size();
      
      if (1 == errors.size()) {
        return "Async exception during distributed update: " + errors.get(0).e.getMessage();
      } else {
        StringBuilder buf = new StringBuilder(errors.size() + " Async exceptions during distributed update: ");
        for (Error error : errors) {
          buf.append("\n");
          buf.append(error.e.getMessage());
        }
        return buf.toString();
      }
    }
  }
}<|MERGE_RESOLUTION|>--- conflicted
+++ resolved
@@ -222,12 +222,8 @@
   public static final String COMMIT_END_POINT = "commit_end_point";
   public static final String LOG_REPLAY = "log_replay";
 
-<<<<<<< HEAD
-  private boolean finished = false; // see finish()
-=======
   // used to assert we don't call finish more than once, see finish()
   private boolean finished = false;
->>>>>>> 18bb8cae
   
   private final SolrQueryRequest req;
   private final SolrQueryResponse rsp;
